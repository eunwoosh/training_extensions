--- conflicted
+++ resolved
@@ -18,14 +18,11 @@
 
 import json
 import os
-<<<<<<< HEAD
 import re
-=======
 import struct
 import tempfile
 from io import BytesIO
 from zipfile import ZipFile
->>>>>>> 81089e66
 
 from ote_sdk.entities.label import Domain, LabelEntity
 from ote_sdk.entities.label_schema import LabelGroup, LabelGroupType, LabelSchemaEntity
@@ -64,13 +61,10 @@
     """
     Creates ModelEntity based on model_configuration and data stored at path.
     """
-<<<<<<< HEAD
     optimization_type = ModelOptimizationType.NONE
-=======
 
     model_adapter_keys = ("confidence_threshold", "image_threshold", "min", "max")
 
->>>>>>> 81089e66
     if path.endswith(".bin") or path.endswith(".xml"):
         # Openvino IR.
         model_adapters = {
@@ -84,6 +78,16 @@
     elif path.endswith(".pth"):
         # PyTorch
         model_adapters = {"weights.pth": ModelAdapter(read_binary(path))}
+
+        if is_checkpoint_nncf(path):
+            optimization_type = ModelOptimizationType.NNCF
+
+        for filename in os.listdir(os.path.dirname(path)):
+            match = re.match(r"aux_model_[0-9]+\.pth", filename)
+            if match:
+                aux_model_path = os.path.join(os.path.dirname(path), filename)
+                model_adapters[filename] = ModelAdapter(read_binary(aux_model_path))
+
     elif path.endswith(".zip"):
         # Deployed code.
         with tempfile.TemporaryDirectory() as temp_dir:
@@ -112,15 +116,6 @@
                     )
     else:
         raise ValueError(f"Unknown file type: {path}")
-
-        if is_checkpoint_nncf(path):
-            optimization_type = ModelOptimizationType.NNCF
-
-        for filename in os.listdir(os.path.dirname(path)):
-            match = re.match(r"aux_model_[0-9]+\.pth", filename)
-            if match:
-                aux_model_path = os.path.join(os.path.dirname(path), filename)
-                model_adapters[filename] = ModelAdapter(read_binary(aux_model_path))
 
     model = ModelEntity(
         configuration=model_configuration,
