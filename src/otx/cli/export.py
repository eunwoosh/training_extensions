# Copyright (C) 2024 Intel Corporation
# SPDX-License-Identifier: Apache-2.0

"""CLI entrypoint for model export."""
# ruff: noqa

from __future__ import annotations
from pathlib import Path

import hydra
import logging as log
from hydra import compose, initialize
from otx.core.model.entity.base import OTXModel
from otx.cli.utils.hydra import configure_hydra_outputs


<<<<<<< HEAD
class FakeDataModule:
    def __init__(self, config = None, task = None):
        self.config = config
        self.task = task
        self.meta_info = None


def otx_export(overrides: list[str]) -> None:
=======
def otx_export(overrides: list[str]) -> Path:
>>>>>>> 4660248f
    """Main entry point for model exporting.

    :param overrides: Override List values.
    """
    from otx.core.config import register_configs

    # This should be in front of hydra.initialize()
    register_configs()

    with initialize(config_path="../config", version_base="1.3", job_name="otx_test"):
        cfg = compose(config_name="test", overrides=overrides, return_hydra_config=True)
        configure_hydra_outputs(cfg)

        # export the model
        # from otx.core.data.module import OTXDataModule

        # log.info(f"Instantiating datamodule <{cfg.data}>")
        # datamodule = OTXDataModule(task=cfg.base.task, config=cfg.data)

        # TODO this is workaround to prevent otx custom datapipeline module from being registered. Need to fix.
        datamodule = FakeDataModule(task=cfg.base.task, config=cfg.data)

        log.info(f"Instantiating model <{cfg.model}>")
        model: OTXModel = hydra.utils.instantiate(cfg.model.otx_model)
        optimizer = hydra.utils.instantiate(cfg.model.optimizer)
        scheduler = hydra.utils.instantiate(cfg.model.scheduler)

        from otx.engine import Engine

        trainer_kwargs = {**cfg.trainer}
        engine = Engine(
            task=cfg.base.task,
            work_dir=cfg.base.output_dir,
            model=model,
            optimizer=optimizer,
            scheduler=scheduler,
            datamodule=datamodule,
            checkpoint=cfg.checkpoint,
            device=trainer_kwargs.pop("accelerator", "auto"),
        )

        log.info("Running model export")
        return engine.export(cfg.base.output_dir, cfg.model.export_config)<|MERGE_RESOLUTION|>--- conflicted
+++ resolved
@@ -14,7 +14,6 @@
 from otx.cli.utils.hydra import configure_hydra_outputs
 
 
-<<<<<<< HEAD
 class FakeDataModule:
     def __init__(self, config = None, task = None):
         self.config = config
@@ -22,10 +21,7 @@
         self.meta_info = None
 
 
-def otx_export(overrides: list[str]) -> None:
-=======
 def otx_export(overrides: list[str]) -> Path:
->>>>>>> 4660248f
     """Main entry point for model exporting.
 
     :param overrides: Override List values.
