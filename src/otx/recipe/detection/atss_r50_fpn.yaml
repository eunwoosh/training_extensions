model:
<<<<<<< HEAD
  otx_model:
    _target_: otx.algo.detection.atss.ATSSR50FPN
=======
  class_path: otx.algo.detection.atss.ATSS
  init_args:
    num_classes: 1000
    variant: r50_fpn

optimizer:
  class_path: torch.optim.Adam
  init_args:
    lr: 1e-3
    weight_decay: 0.0

scheduler:
  class_path: lightning.pytorch.cli.ReduceLROnPlateau
  init_args:
    mode: min
    factor: 0.1
    patience: 10
    monitor: train/loss

engine:
  task: DETECTION
  device: auto

callback_monitor: val/map_50

data: ../_base_/data/mmdet_base.yaml

overrides:
  gradient_clip_val: 35.0
  data:
    config:
      train_subset:
        batch_size: 2
        transforms:
          - backend_args: null
            type: LoadImageFromFile
          - type: LoadAnnotations
            with_bbox: true
          - keep_ratio: true
            scale:
              - 1333
              - 800
            type: Resize
          - prob: 0.5
            type: RandomFlip
          - type: PackDetInputs
      val_subset:
        batch_size: 1
        transforms:
          - backend_args: null
            type: LoadImageFromFile
          - keep_ratio: true
            scale:
              - 1333
              - 800
            type: Resize
          - type: LoadAnnotations
            with_bbox: true
          - meta_keys:
              - img_id
              - img_path
              - ori_shape
              - img_shape
              - scale_factor
            type: PackDetInputs
      test_subset:
        batch_size: 1
        transforms:
          - backend_args: null
            type: LoadImageFromFile
          - keep_ratio: true
            scale:
              - 1333
              - 800
            type: Resize
          - type: LoadAnnotations
            with_bbox: true
          - meta_keys:
              - img_id
              - img_path
              - ori_shape
              - img_shape
              - scale_factor
            type: PackDetInputs
>>>>>>> 935934ad
<|MERGE_RESOLUTION|>--- conflicted
+++ resolved
@@ -1,9 +1,5 @@
 model:
-<<<<<<< HEAD
-  otx_model:
-    _target_: otx.algo.detection.atss.ATSSR50FPN
-=======
-  class_path: otx.algo.detection.atss.ATSS
+  class_path: otx.algo.detection.atss.ATSSR50FPN
   init_args:
     num_classes: 1000
     variant: r50_fpn
@@ -86,5 +82,4 @@
               - ori_shape
               - img_shape
               - scale_factor
-            type: PackDetInputs
->>>>>>> 935934ad
+            type: PackDetInputs