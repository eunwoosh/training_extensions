# @package _global_
defaults:
  - override /base: segmentation
  - override /callbacks: segmentation
  - override /data: segmentation
  - override /model: mmseg
data:
  train_subset:
    batch_size: 8
    transforms:
      - type: LoadImageFromFile
      - reduce_zero_label: true
        type: LoadAnnotations
      - keep_ratio: true
        ratio_range:
          - 0.5
          - 2.0
        scale:
          - 544
          - 544
        type: RandomResize
      - cat_max_ratio: 0.75
        crop_size:
          - 512
          - 512
        type: RandomCrop
      - prob: 0.5
        type: RandomFlip
      - type: PhotoMetricDistortion
      - type: PackSegInputs
  val_subset:
    batch_size: 1
    transforms:
      - type: LoadImageFromFile
      - keep_ratio: true
        scale:
          - 544
          - 544
        type: Resize
      - reduce_zero_label: true
        type: LoadAnnotations
      - type: PackSegInputs
  test_subset:
    batch_size: 1
    transforms:
      - type: LoadImageFromFile
      - keep_ratio: true
        scale:
          - 544
          - 544
        type: Resize
      - reduce_zero_label: true
        type: LoadAnnotations
      - type: PackSegInputs
model:
  otx_model:
<<<<<<< HEAD
    config:
      backbone:
        init_cfg:
          checkpoint: https://download.openmmlab.com/mmsegmentation/v0.5/pretrain/segnext/mscan_b_20230227-3ab7d230.pth
          type: Pretrained
        act_cfg:
          type: GELU
        attention_kernel_paddings:
          - 2
          - - 0
            - 3
          - - 0
            - 5
          - - 0
            - 10
        attention_kernel_sizes:
          - 5
          - - 1
            - 7
          - - 1
            - 11
          - - 1
            - 21
        depths:
          - 3
          - 3
          - 12
          - 3
        drop_path_rate: 0.1
        drop_rate: 0.0
        embed_dims:
          - 64
          - 128
          - 320
          - 512
        mlp_ratios:
          - 8
          - 8
          - 4
          - 4
        norm_cfg:
          requires_grad: true
          type: BN
        type: MSCAN
      data_preprocessor:
        bgr_to_rgb: false
        mean:
          - 123.675
          - 116.28
          - 103.53
        pad_val: 0
        seg_pad_val: 255
        size:
          - 512
          - 512
        std:
          - 58.395
          - 57.12
          - 57.375
        test_cfg:
          size_divisor: 32
        type: SegDataPreProcessor
      decode_head:
        align_corners: false
        channels: 512
        dropout_ratio: 0.1
        ham_channels: 512
        ham_kwargs:
          MD_R: 16
          MD_S: 1
          eval_steps: 7
          inv_t: 100
          rand_init: true
          train_steps: 6
        in_channels:
          - 128
          - 320
          - 512
        in_index:
          - 1
          - 2
          - 3
        loss_decode:
          loss_weight: 1.0
          type: CrossEntropyLoss
          use_sigmoid: false
        norm_cfg:
          num_groups: 32
          requires_grad: true
          type: GN
        num_classes: 150
        type: CustomLightHamHead
      pretrained: null
      test_cfg:
        mode: whole
      train_cfg: {}
      type: EncoderDecoder
=======
    _target_: otx.algo.segmentation.segnext.SegNext
    variant: b
>>>>>>> 96e72a7a
  scheduler:
    total_iters: 100
    power: 0.9
    last_epoch: -1<|MERGE_RESOLUTION|>--- conflicted
+++ resolved
@@ -54,108 +54,8 @@
       - type: PackSegInputs
 model:
   otx_model:
-<<<<<<< HEAD
-    config:
-      backbone:
-        init_cfg:
-          checkpoint: https://download.openmmlab.com/mmsegmentation/v0.5/pretrain/segnext/mscan_b_20230227-3ab7d230.pth
-          type: Pretrained
-        act_cfg:
-          type: GELU
-        attention_kernel_paddings:
-          - 2
-          - - 0
-            - 3
-          - - 0
-            - 5
-          - - 0
-            - 10
-        attention_kernel_sizes:
-          - 5
-          - - 1
-            - 7
-          - - 1
-            - 11
-          - - 1
-            - 21
-        depths:
-          - 3
-          - 3
-          - 12
-          - 3
-        drop_path_rate: 0.1
-        drop_rate: 0.0
-        embed_dims:
-          - 64
-          - 128
-          - 320
-          - 512
-        mlp_ratios:
-          - 8
-          - 8
-          - 4
-          - 4
-        norm_cfg:
-          requires_grad: true
-          type: BN
-        type: MSCAN
-      data_preprocessor:
-        bgr_to_rgb: false
-        mean:
-          - 123.675
-          - 116.28
-          - 103.53
-        pad_val: 0
-        seg_pad_val: 255
-        size:
-          - 512
-          - 512
-        std:
-          - 58.395
-          - 57.12
-          - 57.375
-        test_cfg:
-          size_divisor: 32
-        type: SegDataPreProcessor
-      decode_head:
-        align_corners: false
-        channels: 512
-        dropout_ratio: 0.1
-        ham_channels: 512
-        ham_kwargs:
-          MD_R: 16
-          MD_S: 1
-          eval_steps: 7
-          inv_t: 100
-          rand_init: true
-          train_steps: 6
-        in_channels:
-          - 128
-          - 320
-          - 512
-        in_index:
-          - 1
-          - 2
-          - 3
-        loss_decode:
-          loss_weight: 1.0
-          type: CrossEntropyLoss
-          use_sigmoid: false
-        norm_cfg:
-          num_groups: 32
-          requires_grad: true
-          type: GN
-        num_classes: 150
-        type: CustomLightHamHead
-      pretrained: null
-      test_cfg:
-        mode: whole
-      train_cfg: {}
-      type: EncoderDecoder
-=======
     _target_: otx.algo.segmentation.segnext.SegNext
     variant: b
->>>>>>> 96e72a7a
   scheduler:
     total_iters: 100
     power: 0.9
