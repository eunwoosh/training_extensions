# Copyright (C) 2023 Intel Corporation
# SPDX-License-Identifier: Apache-2.0
#
"""MobileNetV3 model implementation."""
from __future__ import annotations

from typing import Any

from typing import Any

from otx.algo.utils.mmconfig import read_mmconfig
from otx.algo.utils.support_otx_v1 import OTXv1Helper
from otx.core.model.entity.classification import (
    MMPretrainHlabelClsModel,
    MMPretrainMulticlassClsModel,
    MMPretrainMultilabelClsModel,
)


class MobileNetV3ForHLabelCls(MMPretrainHlabelClsModel):
    """MobileNetV3 Model for hierarchical label classification task."""

    def __init__(self, num_classes: int, num_multiclass_heads: int, num_multilabel_classes: int) -> None:
        config = read_mmconfig(model_name="mobilenet_v3_large_light", subdir_name="hlabel_classification")
        config.head.num_multiclass_heads = num_multiclass_heads
        config.head.num_multilabel_classes = num_multilabel_classes
        super().__init__(num_classes=num_classes, config=config)

    @property
<<<<<<< HEAD
    def export_params(self) -> dict[str, Any]:
        """Parameters for an  exporter."""
        export_params = super().export_params
        export_params["via_onnx"] = True

        return export_params
=======
    def _export_parameters(self) -> dict[str, Any]:
        """Defines parameters required to export a particular model implementation."""
        parent_parameters = super()._export_parameters
        parent_parameters.update({"via_onnx": True})
        return parent_parameters

    def load_from_otx_v1_ckpt(self, state_dict: dict, add_prefix: str = "model.model.") -> dict:
        """Load the previous OTX ckpt according to OTX2.0."""
        return OTXv1Helper.load_cls_mobilenet_v3_ckpt(state_dict, "hlabel", add_prefix)
>>>>>>> 451c9caf


class MobileNetV3ForMulticlassCls(MMPretrainMulticlassClsModel):
    """MobileNetV3 Model for multi-label classification task."""

    def __init__(self, num_classes: int, light: bool = False) -> None:
        model_name = "mobilenet_v3_large_light" if light else "mobilenet_v3_large"
        config = read_mmconfig(model_name=model_name, subdir_name="multiclass_classification")
        super().__init__(num_classes=num_classes, config=config)

    @property
<<<<<<< HEAD
    def export_params(self) -> dict[str, Any]:
        """Parameters for an  exporter."""
        export_params = super().export_params
        export_params["via_onnx"] = True

        return export_params
=======
    def _export_parameters(self) -> dict[str, Any]:
        """Defines parameters required to export a particular model implementation."""
        parent_parameters = super()._export_parameters
        parent_parameters.update({"via_onnx": True})
        return parent_parameters

    def load_from_otx_v1_ckpt(self, state_dict: dict, add_prefix: str = "model.model.") -> dict:
        """Load the previous OTX ckpt according to OTX2.0."""
        return OTXv1Helper.load_cls_mobilenet_v3_ckpt(state_dict, "multiclass", add_prefix)
>>>>>>> 451c9caf


class MobileNetV3ForMultilabelCls(MMPretrainMultilabelClsModel):
    """MobileNetV3 Model for multi-class classification task."""

    def __init__(self, num_classes: int) -> None:
        config = read_mmconfig("mobilenet_v3_large_light", subdir_name="multilabel_classification")
        super().__init__(num_classes=num_classes, config=config)

    @property
<<<<<<< HEAD
    def export_params(self) -> dict[str, Any]:
        """Parameters for an  exporter."""
        export_params = super().export_params
        export_params["via_onnx"] = True

        return export_params
=======
    def _export_parameters(self) -> dict[str, Any]:
        """Defines parameters required to export a particular model implementation."""
        parent_parameters = super()._export_parameters
        parent_parameters.update({"via_onnx": True})
        return parent_parameters

    def load_from_otx_v1_ckpt(self, state_dict: dict, add_prefix: str = "model.model.") -> dict:
        """Load the previous OTX ckpt according to OTX2.0."""
        return OTXv1Helper.load_cls_mobilenet_v3_ckpt(state_dict, "multilabel", add_prefix)
>>>>>>> 451c9caf
<|MERGE_RESOLUTION|>--- conflicted
+++ resolved
@@ -27,14 +27,6 @@
         super().__init__(num_classes=num_classes, config=config)
 
     @property
-<<<<<<< HEAD
-    def export_params(self) -> dict[str, Any]:
-        """Parameters for an  exporter."""
-        export_params = super().export_params
-        export_params["via_onnx"] = True
-
-        return export_params
-=======
     def _export_parameters(self) -> dict[str, Any]:
         """Defines parameters required to export a particular model implementation."""
         parent_parameters = super()._export_parameters
@@ -44,7 +36,6 @@
     def load_from_otx_v1_ckpt(self, state_dict: dict, add_prefix: str = "model.model.") -> dict:
         """Load the previous OTX ckpt according to OTX2.0."""
         return OTXv1Helper.load_cls_mobilenet_v3_ckpt(state_dict, "hlabel", add_prefix)
->>>>>>> 451c9caf
 
 
 class MobileNetV3ForMulticlassCls(MMPretrainMulticlassClsModel):
@@ -56,14 +47,6 @@
         super().__init__(num_classes=num_classes, config=config)
 
     @property
-<<<<<<< HEAD
-    def export_params(self) -> dict[str, Any]:
-        """Parameters for an  exporter."""
-        export_params = super().export_params
-        export_params["via_onnx"] = True
-
-        return export_params
-=======
     def _export_parameters(self) -> dict[str, Any]:
         """Defines parameters required to export a particular model implementation."""
         parent_parameters = super()._export_parameters
@@ -73,7 +56,6 @@
     def load_from_otx_v1_ckpt(self, state_dict: dict, add_prefix: str = "model.model.") -> dict:
         """Load the previous OTX ckpt according to OTX2.0."""
         return OTXv1Helper.load_cls_mobilenet_v3_ckpt(state_dict, "multiclass", add_prefix)
->>>>>>> 451c9caf
 
 
 class MobileNetV3ForMultilabelCls(MMPretrainMultilabelClsModel):
@@ -84,14 +66,6 @@
         super().__init__(num_classes=num_classes, config=config)
 
     @property
-<<<<<<< HEAD
-    def export_params(self) -> dict[str, Any]:
-        """Parameters for an  exporter."""
-        export_params = super().export_params
-        export_params["via_onnx"] = True
-
-        return export_params
-=======
     def _export_parameters(self) -> dict[str, Any]:
         """Defines parameters required to export a particular model implementation."""
         parent_parameters = super()._export_parameters
@@ -100,5 +74,4 @@
 
     def load_from_otx_v1_ckpt(self, state_dict: dict, add_prefix: str = "model.model.") -> dict:
         """Load the previous OTX ckpt according to OTX2.0."""
-        return OTXv1Helper.load_cls_mobilenet_v3_ckpt(state_dict, "multilabel", add_prefix)
->>>>>>> 451c9caf
+        return OTXv1Helper.load_cls_mobilenet_v3_ckpt(state_dict, "multilabel", add_prefix)