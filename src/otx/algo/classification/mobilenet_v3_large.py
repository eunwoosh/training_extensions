--- conflicted
+++ resolved
@@ -20,15 +20,13 @@
         config.head.num_multilabel_classes = num_multilabel_classes
         super().__init__(num_classes=num_classes, config=config)
 
-<<<<<<< HEAD
     def _configure_export_parameters(self) -> None:
         super()._configure_export_parameters()
         self.export_params["via_onnx"] = True
-=======
+
     def load_from_otx_v1_ckpt(self, state_dict: dict, add_prefix: str = "model.model.") -> dict:
         """Load the previous OTX ckpt according to OTX2.0."""
         return OTXv1Helper.load_cls_mobilenet_v3_ckpt(state_dict, "hlabel", add_prefix)
->>>>>>> ad2a0edd
 
 
 class MobileNetV3ForMulticlassCls(MMPretrainMulticlassClsModel):
@@ -39,15 +37,13 @@
         config = read_mmconfig(model_name=model_name, subdir_name="multiclass_classification")
         super().__init__(num_classes=num_classes, config=config)
 
-<<<<<<< HEAD
     def _configure_export_parameters(self) -> None:
         super()._configure_export_parameters()
         self.export_params["via_onnx"] = True
-=======
+
     def load_from_otx_v1_ckpt(self, state_dict: dict, add_prefix: str = "model.model.") -> dict:
         """Load the previous OTX ckpt according to OTX2.0."""
         return OTXv1Helper.load_cls_mobilenet_v3_ckpt(state_dict, "multiclass", add_prefix)
->>>>>>> ad2a0edd
 
 
 class MobileNetV3ForMultilabelCls(MMPretrainMultilabelClsModel):
@@ -57,12 +53,10 @@
         config = read_mmconfig("mobilenet_v3_large_light", subdir_name="multilabel_classification")
         super().__init__(num_classes=num_classes, config=config)
 
-<<<<<<< HEAD
     def _configure_export_parameters(self) -> None:
         super()._configure_export_parameters()
         self.export_params["via_onnx"] = True
-=======
+
     def load_from_otx_v1_ckpt(self, state_dict: dict, add_prefix: str = "model.model.") -> dict:
         """Load the previous OTX ckpt according to OTX2.0."""
-        return OTXv1Helper.load_cls_mobilenet_v3_ckpt(state_dict, "multilabel", add_prefix)
->>>>>>> ad2a0edd
+        return OTXv1Helper.load_cls_mobilenet_v3_ckpt(state_dict, "multilabel", add_prefix)