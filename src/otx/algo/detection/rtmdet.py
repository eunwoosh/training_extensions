--- conflicted
+++ resolved
@@ -22,9 +22,8 @@
         config = read_mmconfig(model_name=model_name)
         super().__init__(num_classes=num_classes, config=config)
 
-<<<<<<< HEAD
     @property
-    def export_params(self) -> dict[str, Any]:
+    def _export_parameters(self) -> dict[str, Any]:
         """Parameters for an exporter."""
         export_params = get_mean_std_from_data_processing(self.config)
         export_params["model_builder"] = self._create_model
@@ -36,8 +35,7 @@
         export_params["swap_rgb"] = False
 
         return export_params
-=======
+
     def load_from_otx_v1_ckpt(self, state_dict: dict, add_prefix: str = "model.model.") -> dict:
         """Load the previous OTX ckpt according to OTX2.0."""
-        return OTXv1Helper.load_det_ckpt(state_dict, add_prefix)
->>>>>>> 451c9caf
+        return OTXv1Helper.load_det_ckpt(state_dict, add_prefix)