# Copyright (C) 2023 Intel Corporation
# SPDX-License-Identifier: Apache-2.0
#
"""LiteHRNet model implementations."""

from typing import Literal

from torch.onnx import OperatorExportTypes

from otx.algo.utils.mmconfig import read_mmconfig
from otx.algo.utils.support_otx_v1 import OTXv1Helper
from otx.core.model.entity.segmentation import MMSegCompatibleModel


class LiteHRNet(MMSegCompatibleModel):
    """LiteHRNet Model."""

    def __init__(self, num_classes: int, variant: Literal["18", 18, "s", "x"]) -> None:
        model_name = f"litehrnet_{variant}"
        config = read_mmconfig(model_name=model_name)
        super().__init__(num_classes=num_classes, config=config)

<<<<<<< HEAD
    def _configure_export_parameters(self) -> None:
        super()._configure_export_parameters()
        self.export_params["onnx_export_configuration"] = {
            "operator_export_type": OperatorExportTypes.ONNX_ATEN_FALLBACK,
        }
=======
    def load_from_otx_v1_ckpt(self, state_dict: dict, add_prefix: str = "model.model.") -> dict:
        """Load the previous OTX ckpt according to OTX2.0."""
        return OTXv1Helper.load_seg_lite_hrnet_ckpt(state_dict, add_prefix)
>>>>>>> ad2a0edd
<|MERGE_RESOLUTION|>--- conflicted
+++ resolved
@@ -20,14 +20,12 @@
         config = read_mmconfig(model_name=model_name)
         super().__init__(num_classes=num_classes, config=config)
 
-<<<<<<< HEAD
     def _configure_export_parameters(self) -> None:
         super()._configure_export_parameters()
         self.export_params["onnx_export_configuration"] = {
             "operator_export_type": OperatorExportTypes.ONNX_ATEN_FALLBACK,
         }
-=======
+
     def load_from_otx_v1_ckpt(self, state_dict: dict, add_prefix: str = "model.model.") -> dict:
         """Load the previous OTX ckpt according to OTX2.0."""
-        return OTXv1Helper.load_seg_lite_hrnet_ckpt(state_dict, add_prefix)
->>>>>>> ad2a0edd
+        return OTXv1Helper.load_seg_lite_hrnet_ckpt(state_dict, add_prefix)