--- conflicted
+++ resolved
@@ -21,10 +21,7 @@
         ("model_info", "model_type"): "Segmentation",
         ("model_info", "soft_threshold"): str(hyperparams.postprocessing.soft_threshold),
         ("model_info", "blur_strength"): str(hyperparams.postprocessing.blur_strength),
-<<<<<<< HEAD
-=======
         ("model_info", "return_soft_prediction"): "True",
->>>>>>> 6d3dd348
         ("model_info", "labels"): all_labels.strip(),
         ("model_info", "label_ids"): all_label_ids.strip(),
         ("model_info", "task_type"): "segmentation",
