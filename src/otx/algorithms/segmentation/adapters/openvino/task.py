--- conflicted
+++ resolved
@@ -219,15 +219,9 @@
                 for label_index, label in self._label_dictionary.items():
                     current_label_soft_prediction = soft_prediction[:, :, label_index]
                     if process_soft_prediction:
-<<<<<<< HEAD
-                        current_label_soft_prediction = get_activation_map(current_label_soft_prediction)
-                    else:
-                        current_label_soft_prediction = (current_label_soft_prediction * 255).astype(np.uint8)
-=======
                         current_label_soft_prediction = get_activation_map(
                             current_label_soft_prediction, normalize=False
                         )
->>>>>>> 6d3dd348
                     result_media = ResultMediaEntity(
                         name=label.name,
                         type="soft_prediction",
