# Copyright (C) 2023 Intel Corporation
# SPDX-License-Identifier: Apache-2.0
#
"""Class definition for detection model entity used in OTX."""

from __future__ import annotations

from typing import TYPE_CHECKING, Any

import torch
from torchvision import tv_tensors

from otx.core.data.entity.base import OTXBatchLossEntity
from otx.core.data.entity.detection import DetBatchDataEntity, DetBatchPredEntity
<<<<<<< HEAD
from otx.core.exporter.base import OTXModelExporter
=======
from otx.core.data.entity.tile import TileBatchDetDataEntity
>>>>>>> 935934ad
from otx.core.model.entity.base import OTXModel, OVModel
from otx.core.utils.build import build_mm_model, get_classification_layers
from otx.core.utils.config import inplace_num_classes
from otx.core.utils.tile_merge import DetectionTileMerge

if TYPE_CHECKING:
    from mmdet.models.data_preprocessors import DetDataPreprocessor
    from omegaconf import DictConfig
    from openvino.model_api.models.utils import DetectionResult
    from torch import device, nn


class OTXDetectionModel(OTXModel[DetBatchDataEntity, DetBatchPredEntity, TileBatchDetDataEntity]):
    """Base class for the detection models used in OTX."""

<<<<<<< HEAD
    def _generate_model_metadata(self) -> dict[tuple[str, str], Any]:
        metadata = super()._generate_model_metadata()
        metadata[("model_info", "model_type")] = "ssd"
        metadata[("model_info", "task_type")] = "detection"
        metadata[("model_info", "confidence_threshold")] = str(0.0)  # it was able to be set in OTX 1.X
        metadata[("model_info", "iou_threshold")] = str(0.5)
        return metadata
=======
    def forward_tiles(self, inputs: TileBatchDetDataEntity) -> DetBatchPredEntity:
        """Unpack detection tiles.

        Args:
            inputs (TileBatchDetDataEntity): Tile batch data entity.

        Returns:
            DetBatchPredEntity: Merged detection prediction.
        """
        tile_preds: list[DetBatchPredEntity] = []
        tile_attrs: list[list[dict[str, int | str]]] = []
        merger = DetectionTileMerge(inputs.imgs_info)
        for batch_tile_attrs, batch_tile_input in inputs.unbind():
            output = self.forward(batch_tile_input)
            if isinstance(output, OTXBatchLossEntity):
                msg = "Loss output is not supported for tile merging"
                raise TypeError(msg)
            tile_preds.append(output)
            tile_attrs.append(batch_tile_attrs)
        pred_entities = merger.merge(tile_preds, tile_attrs)

        return DetBatchPredEntity(
            batch_size=inputs.batch_size,
            images=[pred_entity.image for pred_entity in pred_entities],
            imgs_info=[pred_entity.img_info for pred_entity in pred_entities],
            scores=[pred_entity.score for pred_entity in pred_entities],
            bboxes=[pred_entity.bboxes for pred_entity in pred_entities],
            labels=[pred_entity.labels for pred_entity in pred_entities],
        )
>>>>>>> 935934ad


class MMDetCompatibleModel(OTXDetectionModel):
    """Detection model compatible for MMDet.

    It can consume MMDet model configuration translated into OTX configuration
    (please see otx.tools.translate_mmrecipe) and create the OTX detection model
    compatible for OTX pipelines.
    """

    def __init__(self, num_classes: int, config: DictConfig) -> None:
        config = inplace_num_classes(cfg=config, num_classes=num_classes)
        self.config = config
        self.load_from = config.pop("load_from", None)
        super().__init__(num_classes=num_classes)

    @property
    def export_params(self) -> dict[str, Any]:
        """Parameters for an exporter."""
        return {}

    def _create_model(self) -> nn.Module:
        from mmdet.models.data_preprocessors import (
            DetDataPreprocessor as _DetDataPreprocessor,
        )
        from mmdet.registry import MODELS
        from mmengine.registry import MODELS as MMENGINE_MODELS

        # NOTE: For the history of this monkey patching, please see
        # https://github.com/openvinotoolkit/training_extensions/issues/2743
        @MMENGINE_MODELS.register_module(force=True)
        class DetDataPreprocessor(_DetDataPreprocessor):
            @property
            def device(self) -> device:
                try:
                    buf = next(self.buffers())
                except StopIteration:
                    return super().device
                else:
                    return buf.device

        self.classification_layers = get_classification_layers(self.config, MODELS, "model.")
        return build_mm_model(self.config, MODELS, self.load_from)

    def _customize_inputs(self, entity: DetBatchDataEntity) -> dict[str, Any]:
        from mmdet.structures import DetDataSample
        from mmengine.structures import InstanceData

        mmdet_inputs: dict[str, Any] = {}

        mmdet_inputs["inputs"] = entity.images  # B x C x H x W PyTorch tensor
        mmdet_inputs["data_samples"] = [
            DetDataSample(
                metainfo={
                    "img_id": img_info.img_idx,
                    "img_shape": img_info.img_shape,
                    "ori_shape": img_info.ori_shape,
                    "pad_shape": img_info.pad_shape,
                    "scale_factor": img_info.scale_factor,
                },
                gt_instances=InstanceData(
                    bboxes=bboxes,
                    labels=labels,
                ),
            )
            for img_info, bboxes, labels in zip(
                entity.imgs_info,
                entity.bboxes,
                entity.labels,
            )
        ]
        preprocessor: DetDataPreprocessor = self.model.data_preprocessor

        mmdet_inputs = preprocessor(data=mmdet_inputs, training=self.training)

        mmdet_inputs["mode"] = "loss" if self.training else "predict"

        return mmdet_inputs

    def _customize_outputs(
        self,
        outputs: Any,  # noqa: ANN401
        inputs: DetBatchDataEntity,
    ) -> DetBatchPredEntity | OTXBatchLossEntity:
        from mmdet.structures import DetDataSample

        if self.training:
            if not isinstance(outputs, dict):
                raise TypeError(outputs)

            losses = OTXBatchLossEntity()
            for k, v in outputs.items():
                if isinstance(v, list):
                    losses[k] = sum(v)
                elif isinstance(v, torch.Tensor):
                    losses[k] = v
                else:
                    msg = "Loss output should be list or torch.tensor but got {type(v)}"
                    raise TypeError(msg)
            return losses

        scores = []
        bboxes = []
        labels = []

        for output in outputs:
            if not isinstance(output, DetDataSample):
                raise TypeError(output)
            scores.append(output.pred_instances.scores)
            bboxes.append(
                tv_tensors.BoundingBoxes(
                    output.pred_instances.bboxes,
                    format="XYXY",
                    canvas_size=output.img_shape,
                ),
            )
            labels.append(output.pred_instances.labels)

        return DetBatchPredEntity(
            batch_size=len(outputs),
            images=inputs.images,
            imgs_info=inputs.imgs_info,
            scores=scores,
            bboxes=bboxes,
            labels=labels,
        )

    def _create_exporter(
        self,
        test_pipeline: list[dict] | None = None,
    ) -> OTXModelExporter:
        """Creates OTXModelExporter object that can export the model."""
        if test_pipeline is None:
            msg = "test_pipeline is necessary for mmdeploy."
            raise ValueError(msg)

        from otx.core.exporter.mmdeploy import MMdeployExporter

        return MMdeployExporter(**self.export_params, test_pipeline=test_pipeline)

    def need_mmdeploy(self) -> bool:
        """Whether mmdeploy is used when exporting a model."""
        return self.export_params.get("mmdeploy_config") is not None


class OVDetectionModel(OVModel):
    """Object detection model compatible for OpenVINO IR inference.

    It can consume OpenVINO IR model path or model name from Intel OMZ repository
    and create the OTX detection model compatible for OTX testing pipeline.
    """

    def _customize_outputs(
        self,
        outputs: list[DetectionResult],
        inputs: DetBatchDataEntity,
    ) -> DetBatchPredEntity | OTXBatchLossEntity:
        # add label index
        bboxes = []
        scores = []
        labels = []
        for output in outputs:
            output_objects = output.objects
            if len(output_objects):
                bbox = [[output.xmin, output.ymin, output.xmax, output.ymax] for output in output_objects]
            else:
                bbox = torch.empty(size=(0, 0))
            bboxes.append(
                tv_tensors.BoundingBoxes(
                    bbox,
                    format="XYXY",
                    canvas_size=inputs.imgs_info[-1].img_shape,
                ),
            )
            scores.append(torch.tensor([output.score for output in output_objects]))

            if self.model.get_label_name(0) == "background":
                # some OMZ model requires to shift labeles
                labels.append(torch.tensor([output.id - 1 for output in output_objects]))
            else:
                labels.append(torch.tensor([output.id for output in output_objects]))

        return DetBatchPredEntity(
            batch_size=len(outputs),
            images=inputs.images,
            imgs_info=inputs.imgs_info,
            scores=scores,
            bboxes=bboxes,
            labels=labels,
        )<|MERGE_RESOLUTION|>--- conflicted
+++ resolved
@@ -12,11 +12,8 @@
 
 from otx.core.data.entity.base import OTXBatchLossEntity
 from otx.core.data.entity.detection import DetBatchDataEntity, DetBatchPredEntity
-<<<<<<< HEAD
 from otx.core.exporter.base import OTXModelExporter
-=======
 from otx.core.data.entity.tile import TileBatchDetDataEntity
->>>>>>> 935934ad
 from otx.core.model.entity.base import OTXModel, OVModel
 from otx.core.utils.build import build_mm_model, get_classification_layers
 from otx.core.utils.config import inplace_num_classes
@@ -32,7 +29,6 @@
 class OTXDetectionModel(OTXModel[DetBatchDataEntity, DetBatchPredEntity, TileBatchDetDataEntity]):
     """Base class for the detection models used in OTX."""
 
-<<<<<<< HEAD
     def _generate_model_metadata(self) -> dict[tuple[str, str], Any]:
         metadata = super()._generate_model_metadata()
         metadata[("model_info", "model_type")] = "ssd"
@@ -40,7 +36,7 @@
         metadata[("model_info", "confidence_threshold")] = str(0.0)  # it was able to be set in OTX 1.X
         metadata[("model_info", "iou_threshold")] = str(0.5)
         return metadata
-=======
+
     def forward_tiles(self, inputs: TileBatchDetDataEntity) -> DetBatchPredEntity:
         """Unpack detection tiles.
 
@@ -70,7 +66,6 @@
             bboxes=[pred_entity.bboxes for pred_entity in pred_entities],
             labels=[pred_entity.labels for pred_entity in pred_entities],
         )
->>>>>>> 935934ad
 
 
 class MMDetCompatibleModel(OTXDetectionModel):
