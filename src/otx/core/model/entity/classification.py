# Copyright (C) 2023 Intel Corporation
# SPDX-License-Identifier: Apache-2.0
#
"""Class definition for classification model entity used in OTX."""

from __future__ import annotations

import json
from typing import TYPE_CHECKING, Any

import torch

from otx.core.data.entity.base import OTXBatchLossEntity, T_OTXBatchDataEntity, T_OTXBatchPredEntity
from otx.core.data.entity.classification import (
    HlabelClsBatchDataEntity,
    HlabelClsBatchPredEntity,
    MulticlassClsBatchDataEntity,
    MulticlassClsBatchPredEntity,
    MultilabelClsBatchDataEntity,
    MultilabelClsBatchPredEntity,
)
from otx.core.data.entity.tile import T_OTXTileBatchDataEntity
from otx.core.exporter.base import OTXModelExporter
from otx.core.exporter.native import OTXNativeModelExporter
from otx.core.model.entity.base import OTXModel, OVModel
from otx.core.utils.build import build_mm_model, get_classification_layers
from otx.core.utils.config import inplace_num_classes

if TYPE_CHECKING:
    from mmpretrain.models.utils import ClsDataPreprocessor
    from omegaconf import DictConfig
    from openvino.model_api.models import Model
    from openvino.model_api.models.utils import ClassificationResult
    from torch import device, nn

    from otx.core.data.entity.classification import HLabelInfo


class ExplainableOTXClsModel(OTXModel[T_OTXBatchDataEntity, T_OTXBatchPredEntity, T_OTXTileBatchDataEntity]):
    """OTX classification model which can attach a XAI hook."""

    @property
    def has_gap(self) -> bool:
        """Defines if GAP is used right after backbone. Can be redefined at the model's level."""
        return True

    @property
    def backbone(self) -> nn.Module:
        """Returns model's backbone. Can be redefined at the model's level."""
        if backbone := getattr(self.model, "backbone", None):
            return backbone
        raise ValueError

    def register_explain_hook(self) -> None:
        """Register explain hook at the model backbone output."""
        from otx.algo.hooks.recording_forward_hook import ReciproCAMHook

        self.explain_hook = ReciproCAMHook.create_and_register_hook(
            self.backbone,
            self.head_forward_fn,
            num_classes=self.num_classes,
            optimize_gap=self.has_gap,
        )

    @torch.no_grad()
    def head_forward_fn(self, x: torch.Tensor) -> torch.Tensor:
        """Performs model's neck and head forward. Can be redefined at the model's level."""
        if (neck := getattr(self.model, "neck", None)) is None:
            raise ValueError
        if (head := getattr(self.model, "head", None)) is None:
            raise ValueError

        output = neck(x)
        return head(output)

    def remove_explain_hook_handle(self) -> None:
        """Removes explain hook from the model."""
        if self.explain_hook.handle is not None:
            self.explain_hook.handle.remove()

    def reset_explain_hook(self) -> None:
        """Clear all history of explain records."""
        self.explain_hook.reset()


class OTXMulticlassClsModel(
    ExplainableOTXClsModel[MulticlassClsBatchDataEntity, MulticlassClsBatchPredEntity, T_OTXTileBatchDataEntity],
):
    """Base class for the classification models used in OTX."""

    def _generate_model_metadata(
        self,
    ) -> dict[tuple[str, str], Any]:
        metadata = super()._generate_model_metadata()
        metadata[("model_info", "model_type")] = "Classification"
        metadata[("model_info", "task_type")] = "classification"
        metadata[("model_info", "multilabel")] = str(False)
        metadata[("model_info", "hierarchical")] = str(False)
        return metadata


def _create_mmpretrain_model(config: DictConfig, load_from: str) -> tuple[nn.Module, dict[str, dict[str, int]]]:
    from mmpretrain.models.utils import ClsDataPreprocessor as _ClsDataPreprocessor
    from mmpretrain.registry import MODELS

    # NOTE: For the history of this monkey patching, please see
    # https://github.com/openvinotoolkit/training_extensions/issues/2743
    @MODELS.register_module(force=True)
    class ClsDataPreprocessor(_ClsDataPreprocessor):
        @property
        def device(self) -> device:
            try:
                buf = next(self.buffers())
            except StopIteration:
                return super().device
            else:
                return buf.device

    classification_layers = get_classification_layers(config, MODELS, "model.")
    return build_mm_model(config, MODELS, load_from), classification_layers


def _get_export_params_from_cls_mmconfig(config: DictConfig) -> dict[str, Any]:
    return {
        "mean": config["data_preprocessor"]["mean"],
        "std": config["data_preprocessor"]["std"],
    }


class MMPretrainMulticlassClsModel(OTXMulticlassClsModel):
    """Multi-class Classification model compatible for MMPretrain.

    It can consume MMPretrain model configuration translated into OTX configuration
    (please see otx.tools.translate_mmrecipe) and create the OTX classification model
    compatible for OTX pipelines.
    """

    def __init__(self, num_classes: int, config: DictConfig) -> None:
        config = inplace_num_classes(cfg=config, num_classes=num_classes)
        self.config = config
        self.export_params = _get_export_params_from_cls_mmconfig(config)
        self.load_from = config.pop("load_from", None)
        self.image_size = (224, 224)
        super().__init__(num_classes=num_classes)

    def _create_model(self) -> nn.Module:
        model, classification_layers = _create_mmpretrain_model(self.config, self.load_from)
        self.classification_layers = classification_layers
        return model

    def _customize_inputs(self, entity: MulticlassClsBatchDataEntity) -> dict[str, Any]:
        from mmpretrain.structures import DataSample

        mmpretrain_inputs: dict[str, Any] = {}

        mmpretrain_inputs["inputs"] = entity.images  # B x C x H x W PyTorch tensor
        mmpretrain_inputs["data_samples"] = [
            DataSample(
                metainfo={
                    "img_id": img_info.img_idx,
                    "img_shape": img_info.img_shape,
                    "ori_shape": img_info.ori_shape,
                    "pad_shape": img_info.pad_shape,
                    "scale_factor": img_info.scale_factor,
                },
                gt_label=labels,
            )
            for img_info, labels in zip(
                entity.imgs_info,
                entity.labels,
            )
        ]
        preprocessor: ClsDataPreprocessor = self.model.data_preprocessor

        mmpretrain_inputs = preprocessor(data=mmpretrain_inputs, training=self.training)

        mmpretrain_inputs["mode"] = "loss" if self.training else "predict"
        return mmpretrain_inputs

    def _customize_outputs(
        self,
        outputs: Any,  # noqa: ANN401
        inputs: MulticlassClsBatchDataEntity,
    ) -> MulticlassClsBatchPredEntity | OTXBatchLossEntity:
        from mmpretrain.structures import DataSample

        if self.training:
            if not isinstance(outputs, dict):
                raise TypeError(outputs)

            losses = OTXBatchLossEntity()
            for k, v in outputs.items():
                losses[k] = v
            return losses

        scores = []
        labels = []

        for output in outputs:
            if not isinstance(output, DataSample):
                raise TypeError(output)

            scores.append(output.pred_score)
            labels.append(output.pred_label)

        return MulticlassClsBatchPredEntity(
            batch_size=len(outputs),
            images=inputs.images,
            imgs_info=inputs.imgs_info,
            scores=scores,
            labels=labels,
        )

    def _configure_export_parameters(self) -> None:
        self.export_params["resize_mode"] = "standard"
        self.export_params["pad_value"] = 0
        self.export_params["swap_rgb"] = False
        self.export_params["via_onnx"] = False
        self.export_params["input_size"] = (1, 3, *self.image_size)
        self.export_params["onnx_export_configuration"] = None

    def _create_exporter(
        self,
    ) -> OTXModelExporter:
        """Creates OTXModelExporter object that can export the model."""
        self._configure_export_parameters()
        return OTXNativeModelExporter(**self.export_params)


### NOTE, currently, although we've made the separate Multi-cls, Multi-label classes
### It'll be integrated after H-label classification integration with more advanced design.


class OTXMultilabelClsModel(
    ExplainableOTXClsModel[MultilabelClsBatchDataEntity, MultilabelClsBatchPredEntity, T_OTXTileBatchDataEntity],
):
    """Multi-label classification models used in OTX."""

    def _generate_model_metadata(
        self,
    ) -> dict[tuple[str, str], Any]:
        metadata = super()._generate_model_metadata()
        metadata[("model_info", "model_type")] = "Classification"
        metadata[("model_info", "task_type")] = "classification"
        metadata[("model_info", "multilabel")] = str(True)
        metadata[("model_info", "hierarchical")] = str(False)
        metadata[("model_info", "confidence_threshold")] = str(0.5)
        return metadata


class MMPretrainMultilabelClsModel(OTXMultilabelClsModel):
    """Multi-label Classification model compatible for MMPretrain.

    It can consume MMPretrain model configuration translated into OTX configuration
    (please see otx.tools.translate_mmrecipe) and create the OTX classification model
    compatible for OTX pipelines.
    """

    def __init__(self, num_classes: int, config: DictConfig) -> None:
        config = inplace_num_classes(cfg=config, num_classes=num_classes)
        self.config = config
        self.export_params = _get_export_params_from_cls_mmconfig(config)
        self.load_from = config.pop("load_from", None)
        self.image_size = (224, 224)
        super().__init__(num_classes=num_classes)

    def _create_model(self) -> nn.Module:
        model, classification_layers = _create_mmpretrain_model(self.config, self.load_from)
        self.classification_layers = classification_layers
        return model

    def _customize_inputs(self, entity: MultilabelClsBatchDataEntity) -> dict[str, Any]:
        from mmpretrain.structures import DataSample

        mmpretrain_inputs: dict[str, Any] = {}

        mmpretrain_inputs["inputs"] = entity.images  # B x C x H x W PyTorch tensor
        mmpretrain_inputs["data_samples"] = [
            DataSample(
                metainfo={
                    "img_id": img_info.img_idx,
                    "img_shape": img_info.img_shape,
                    "ori_shape": img_info.ori_shape,
                    "pad_shape": img_info.pad_shape,
                    "scale_factor": img_info.scale_factor,
                },
                gt_score=labels,
            )
            for img_info, labels in zip(
                entity.imgs_info,
                entity.labels,
            )
        ]
        preprocessor: ClsDataPreprocessor = self.model.data_preprocessor

        mmpretrain_inputs = preprocessor(data=mmpretrain_inputs, training=self.training)

        mmpretrain_inputs["mode"] = "loss" if self.training else "predict"
        return mmpretrain_inputs

    def _customize_outputs(
        self,
        outputs: Any,  # noqa: ANN401
        inputs: MultilabelClsBatchDataEntity,
    ) -> MultilabelClsBatchPredEntity | OTXBatchLossEntity:
        from mmpretrain.structures import DataSample

        if self.training:
            if not isinstance(outputs, dict):
                raise TypeError(outputs)

            losses = OTXBatchLossEntity()
            for k, v in outputs.items():
                losses[k] = v
            return losses

        scores = []
        labels = []

        for output in outputs:
            if not isinstance(output, DataSample):
                raise TypeError(output)

            scores.append(output.pred_score)
            labels.append(output.pred_label)

        return MultilabelClsBatchPredEntity(
            batch_size=len(outputs),
            images=inputs.images,
            imgs_info=inputs.imgs_info,
            scores=scores,
            labels=labels,
        )

    def _configure_export_parameters(self) -> None:
        self.export_params["resize_mode"] = "standard"
        self.export_params["pad_value"] = 0
        self.export_params["swap_rgb"] = False
        self.export_params["via_onnx"] = False
        self.export_params["input_size"] = (1, 3, *self.image_size)
        self.export_params["onnx_export_configuration"] = None

    def _create_exporter(
        self,
    ) -> OTXModelExporter:
        """Creates OTXModelExporter object that can export the model."""
        self._configure_export_parameters()
        return OTXNativeModelExporter(**self.export_params)


class OTXHlabelClsModel(
    ExplainableOTXClsModel[HlabelClsBatchDataEntity, HlabelClsBatchPredEntity, T_OTXTileBatchDataEntity],
):
    """H-label classification models used in OTX."""

    def _generate_model_metadata(
        self,
    ) -> dict[tuple[str, str], Any]:
        metadata = super()._generate_model_metadata()
        metadata[("model_info", "model_type")] = "Classification"
        metadata[("model_info", "task_type")] = "classification"
        metadata[("model_info", "multilabel")] = str(False)
        metadata[("model_info", "hierarchical")] = str(True)
        metadata[("model_info", "confidence_threshold")] = str(0.5)
        hierarchical_config: dict = {}
        hierarchical_config["cls_heads_info"] = {}
        hierarchical_config["label_tree_edges"] = []

        metadata[("model_info", "hierarchical_config")] = json.dumps(hierarchical_config)

        return metadata


class MMPretrainHlabelClsModel(OTXHlabelClsModel):
    """H-label Classification model compatible for MMPretrain.

    It can consume MMPretrain model configuration translated into OTX configuration
    (please see otx.tools.translate_mmrecipe) and create the OTX classification model
    compatible for OTX pipelines.
    """

    def __init__(self, num_classes: int, config: DictConfig) -> None:
        config = inplace_num_classes(cfg=config, num_classes=num_classes)
        self.config = config
        self.export_params = _get_export_params_from_cls_mmconfig(config)
        self.load_from = config.pop("load_from", None)
        self.image_size = (224, 224)
        super().__init__(num_classes=num_classes)

    def _create_model(self) -> nn.Module:
        model, classification_layers = _create_mmpretrain_model(self.config, self.load_from)
        self.classification_layers = classification_layers
        return model

    def set_hlabel_info(self, hierarchical_info: HLabelInfo) -> None:
        """Set hierarchical information in model head.

        Args:
            hierarchical_info: the label information represents the hierarchy.
        """
        self.model.head.set_hlabel_info(hierarchical_info)

    def _customize_inputs(self, entity: HlabelClsBatchDataEntity) -> dict[str, Any]:
        from mmpretrain.structures import DataSample

        mmpretrain_inputs: dict[str, Any] = {}

        mmpretrain_inputs["inputs"] = entity.images  # B x C x H x W PyTorch tensor
        mmpretrain_inputs["data_samples"] = [
            DataSample(
                metainfo={
                    "img_id": img_info.img_idx,
                    "img_shape": img_info.img_shape,
                    "ori_shape": img_info.ori_shape,
                    "pad_shape": img_info.pad_shape,
                    "scale_factor": img_info.scale_factor,
                },
                gt_label=labels,
            )
            for img_info, labels in zip(
                entity.imgs_info,
                entity.labels,
            )
        ]
        preprocessor: ClsDataPreprocessor = self.model.data_preprocessor

        mmpretrain_inputs = preprocessor(data=mmpretrain_inputs, training=self.training)

        mmpretrain_inputs["mode"] = "loss" if self.training else "predict"
        return mmpretrain_inputs

    def _customize_outputs(
        self,
        outputs: Any,  # noqa: ANN401
        inputs: HlabelClsBatchDataEntity,
    ) -> HlabelClsBatchPredEntity | OTXBatchLossEntity:
        from mmpretrain.structures import DataSample

        if self.training:
            if not isinstance(outputs, dict):
                raise TypeError(outputs)

            losses = OTXBatchLossEntity()
            for k, v in outputs.items():
                losses[k] = v
            return losses

        scores = []
        labels = []

        for output in outputs:
            if not isinstance(output, DataSample):
                raise TypeError(output)

            scores.append(output.pred_score)
            labels.append(output.pred_label)

        return HlabelClsBatchPredEntity(
            batch_size=len(outputs),
            images=inputs.images,
            imgs_info=inputs.imgs_info,
            scores=scores,
            labels=labels,
        )

    def _configure_export_parameters(self) -> None:
        self.export_params["resize_mode"] = "standard"
        self.export_params["pad_value"] = 0
        self.export_params["swap_rgb"] = False
        self.export_params["via_onnx"] = False
        self.export_params["input_size"] = (1, 3, *self.image_size)
        self.export_params["onnx_export_configuration"] = None

    def _create_exporter(
        self,
    ) -> OTXModelExporter:
        """Creates OTXModelExporter object that can export the model."""
        self._configure_export_parameters()
        return OTXNativeModelExporter(**self.export_params)


class OVMulticlassClassificationModel(
    OVModel[MulticlassClsBatchDataEntity, MulticlassClsBatchPredEntity],
):
    """Classification model compatible for OpenVINO IR inference.

    It can consume OpenVINO IR model path or model name from Intel OMZ repository
    and create the OTX classification model compatible for OTX testing pipeline.
    """

    def _customize_outputs(
        self,
        outputs: list[ClassificationResult],
        inputs: MulticlassClsBatchDataEntity,
    ) -> MulticlassClsBatchPredEntity:
        pred_labels = [torch.tensor(out.top_labels[0][0], dtype=torch.long) for out in outputs]
        pred_scores = [torch.tensor(out.top_labels[0][2]) for out in outputs]

        return MulticlassClsBatchPredEntity(
            batch_size=len(outputs),
            images=inputs.images,
            imgs_info=inputs.imgs_info,
            scores=pred_scores,
            labels=pred_labels,
        )


<<<<<<< HEAD
class OVHlabelClassificationModel(OVModel):
=======
class OVHlabelClassificationModel(
    OVModel[HlabelClsBatchDataEntity, HlabelClsBatchPredEntity],
):
>>>>>>> c308b698
    """Hierarchical classification model compatible for OpenVINO IR inference.

    It can consume OpenVINO IR model path or model name from Intel OMZ repository
    and create the OTX classification model compatible for OTX testing pipeline.
    """

    def __init__(
        self,
<<<<<<< HEAD
        *args,
        num_multiclass_heads: int = 1,
        num_multilabel_classes: int = 0,
        **kwargs,
    ) -> None:
        self.num_multiclass_heads = num_multiclass_heads
        self.num_multilabel_classes = num_multilabel_classes
        super().__init__(*args, **kwargs)
=======
        num_classes: int,
        model_name: str,
        model_type: str,
        async_inference: bool = True,
        max_num_requests: int | None = None,
        use_throughput_mode: bool = True,
        model_api_configuration: dict[str, Any] | None = None,
        num_multiclass_heads: int = 1,
        num_multilabel_classes: int = 0,
    ) -> None:
        self.num_multiclass_heads = num_multiclass_heads
        self.num_multilabel_classes = num_multilabel_classes
        super().__init__(
            num_classes,
            model_name,
            model_type,
            async_inference,
            max_num_requests,
            use_throughput_mode,
            model_api_configuration,
        )
        self.model_api_configuration.update({"hierarchical": True, "confidence_threshold": 0.0})
>>>>>>> c308b698

    def set_hlabel_info(self, hierarchical_info: HLabelInfo) -> None:
        """Set hierarchical information in model head.

        Since OV IR model consist of all required hierarchy information,
        this method serves as placehloder
        """
<<<<<<< HEAD
        return

    def _create_model(self, *args) -> Model:
        # confidence_threshold is 0.0 to return scores for all multilabel classes
        model_api_configuration = {"hierarchical": True, "confidence_threshold": 0.0}
        return super()._create_model(model_api_configuration)
=======
        if not hasattr(self.model, "hierarchical_info") or not self.model.hierarchical_info:
            msg = "OpenVINO IR model should have hierarchical config embeded in rt_info of the model"
            raise ValueError(msg)
>>>>>>> c308b698

    def _customize_outputs(
        self,
        outputs: list[ClassificationResult],
        inputs: HlabelClsBatchDataEntity,
    ) -> HlabelClsBatchPredEntity:
        pred_labels = [torch.tensor([label[0] for label in out.top_labels], dtype=torch.long) for out in outputs]
        pred_scores = [torch.tensor([label[2] for label in out.top_labels]) for out in outputs]

        return HlabelClsBatchPredEntity(
            batch_size=len(outputs),
            images=inputs.images,
            imgs_info=inputs.imgs_info,
            scores=pred_scores,
            labels=pred_labels,
        )


<<<<<<< HEAD
class OVMultilabelClassificationModel(OVModel):
=======
class OVMultilabelClassificationModel(
    OVModel[MultilabelClsBatchDataEntity, MultilabelClsBatchPredEntity],
):
>>>>>>> c308b698
    """Multilabel classification model compatible for OpenVINO IR inference.

    It can consume OpenVINO IR model path or model name from Intel OMZ repository
    and create the OTX classification model compatible for OTX testing pipeline.
    """

<<<<<<< HEAD
    def _create_model(self, *args) -> Model:
        # confidence_threshold is 0.0 to return scores for all classes
        model_api_configuration = {"multilabel": True, "confidence_threshold": 0.0}
        return super()._create_model(model_api_configuration)
=======
    def __init__(
        self,
        num_classes: int,
        model_name: str,
        model_type: str,
        async_inference: bool = True,
        max_num_requests: int | None = None,
        use_throughput_mode: bool = True,
        model_api_configuration: dict[str, Any] | None = None,
    ) -> None:
        super().__init__(
            num_classes,
            model_name,
            model_type,
            async_inference,
            max_num_requests,
            use_throughput_mode,
            model_api_configuration,
        )
        self.model_api_configuration.update({"multilabel": True, "confidence_threshold": 0.0})
>>>>>>> c308b698

    def _customize_outputs(
        self,
        outputs: list[ClassificationResult],
        inputs: MultilabelClsBatchDataEntity,
    ) -> MultilabelClsBatchPredEntity:
        pred_scores = [torch.tensor([top_label[2] for top_label in out.top_labels]) for out in outputs]

        return MultilabelClsBatchPredEntity(
            batch_size=len(outputs),
            images=inputs.images,
            imgs_info=inputs.imgs_info,
            scores=pred_scores,
            labels=[],
        )<|MERGE_RESOLUTION|>--- conflicted
+++ resolved
@@ -505,13 +505,9 @@
         )
 
 
-<<<<<<< HEAD
-class OVHlabelClassificationModel(OVModel):
-=======
 class OVHlabelClassificationModel(
     OVModel[HlabelClsBatchDataEntity, HlabelClsBatchPredEntity],
 ):
->>>>>>> c308b698
     """Hierarchical classification model compatible for OpenVINO IR inference.
 
     It can consume OpenVINO IR model path or model name from Intel OMZ repository
@@ -520,16 +516,6 @@
 
     def __init__(
         self,
-<<<<<<< HEAD
-        *args,
-        num_multiclass_heads: int = 1,
-        num_multilabel_classes: int = 0,
-        **kwargs,
-    ) -> None:
-        self.num_multiclass_heads = num_multiclass_heads
-        self.num_multilabel_classes = num_multilabel_classes
-        super().__init__(*args, **kwargs)
-=======
         num_classes: int,
         model_name: str,
         model_type: str,
@@ -552,7 +538,6 @@
             model_api_configuration,
         )
         self.model_api_configuration.update({"hierarchical": True, "confidence_threshold": 0.0})
->>>>>>> c308b698
 
     def set_hlabel_info(self, hierarchical_info: HLabelInfo) -> None:
         """Set hierarchical information in model head.
@@ -560,18 +545,9 @@
         Since OV IR model consist of all required hierarchy information,
         this method serves as placehloder
         """
-<<<<<<< HEAD
-        return
-
-    def _create_model(self, *args) -> Model:
-        # confidence_threshold is 0.0 to return scores for all multilabel classes
-        model_api_configuration = {"hierarchical": True, "confidence_threshold": 0.0}
-        return super()._create_model(model_api_configuration)
-=======
         if not hasattr(self.model, "hierarchical_info") or not self.model.hierarchical_info:
-            msg = "OpenVINO IR model should have hierarchical config embeded in rt_info of the model"
+            msg = "OpenVINO IR model should have hierarchical config embedded in rt_info of the model"
             raise ValueError(msg)
->>>>>>> c308b698
 
     def _customize_outputs(
         self,
@@ -590,25 +566,15 @@
         )
 
 
-<<<<<<< HEAD
-class OVMultilabelClassificationModel(OVModel):
-=======
 class OVMultilabelClassificationModel(
     OVModel[MultilabelClsBatchDataEntity, MultilabelClsBatchPredEntity],
 ):
->>>>>>> c308b698
     """Multilabel classification model compatible for OpenVINO IR inference.
 
     It can consume OpenVINO IR model path or model name from Intel OMZ repository
     and create the OTX classification model compatible for OTX testing pipeline.
     """
 
-<<<<<<< HEAD
-    def _create_model(self, *args) -> Model:
-        # confidence_threshold is 0.0 to return scores for all classes
-        model_api_configuration = {"multilabel": True, "confidence_threshold": 0.0}
-        return super()._create_model(model_api_configuration)
-=======
     def __init__(
         self,
         num_classes: int,
@@ -629,7 +595,6 @@
             model_api_configuration,
         )
         self.model_api_configuration.update({"multilabel": True, "confidence_threshold": 0.0})
->>>>>>> c308b698
 
     def _customize_outputs(
         self,
