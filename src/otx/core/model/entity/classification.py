--- conflicted
+++ resolved
@@ -7,11 +7,7 @@
 
 from typing import TYPE_CHECKING, Any, Dict, Tuple
 
-<<<<<<< HEAD
 import json
-import numpy as np
-=======
->>>>>>> 06e15c9c
 import torch
 
 from otx.core.data.entity.base import OTXBatchLossEntity
