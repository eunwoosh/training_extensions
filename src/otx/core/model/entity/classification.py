--- conflicted
+++ resolved
@@ -22,11 +22,8 @@
 from otx.core.exporter.base import OTXModelExporter
 from otx.core.exporter.native import OTXNativeModelExporter
 from otx.core.model.entity.base import OTXModel, OVModel
-<<<<<<< HEAD
 from otx.core.model.utils import get_mean_std_from_data_processing
 from otx.core.types.export import OTXExportFormatType, OTXExportPrecisionType
-=======
->>>>>>> f2abcf33
 from otx.core.utils.build import build_mm_model, get_classification_layers
 from otx.core.utils.config import inplace_num_classes
 
@@ -169,25 +166,10 @@
 
     def _create_exporter(
         self,
-<<<<<<< HEAD
-        output_dir: Path,
-        export_format: OTXExportFormatType,
-        precision: OTXExportPrecisionType = OTXExportPrecisionType.FP32,
-    ) -> None:
-        """Export this model to the specified output directory.
-
-        Args:
-            output_dir: Directory path to save exported binary files.
-            export_format: Format in which this `OTXModel` is exported.
-            precision: Precision of the exported model.
-        """
-        self._export(output_dir, export_format, precision=precision, **self.export_params)
-=======
     ) -> OTXModelExporter:
         """Creates OTXModelExporter object that can export the model."""
         self._configure_export_parameters()
         return OTXNativeModelExporter(**self.export_params)
->>>>>>> f2abcf33
 
 
 ### NOTE, currently, although we've made the separate Multi-cls, Multi-label classes
@@ -295,48 +277,23 @@
             labels=labels,
         )
 
-<<<<<<< HEAD
     def _get_export_parameters(self) -> None:
         export_params = get_mean_std_from_data_processing(self.config)
         export_params["resize_mode"] = "standard"
         export_params["pad_value"] = 0
         export_params["swap_rgb"] = False
         export_params["via_onnx"] = False
-        export_params["input_size"] = (1, 3, 224, 224)
+        export_params["input_size"] = (1, 3, *self.image_size)
         export_params["onnx_export_configuration"] = None
 
         return export_params
-=======
-    def _configure_export_parameters(self) -> None:
-        self.export_params["resize_mode"] = "standard"
-        self.export_params["pad_value"] = 0
-        self.export_params["swap_rgb"] = False
-        self.export_params["via_onnx"] = False
-        self.export_params["input_size"] = (1, 3, *self.image_size)
-        self.export_params["onnx_export_configuration"] = None
->>>>>>> f2abcf33
 
     def _create_exporter(
         self,
-<<<<<<< HEAD
-        output_dir: Path,
-        export_format: OTXExportFormatType,
-        precision: OTXExportPrecisionType = OTXExportPrecisionType.FP32,
-    ) -> None:
-        """Export this model to the specified output directory.
-
-        Args:
-            output_dir: Directory path to save exported binary files.
-            export_format: Format in which this `OTXModel` is exported.
-            precision: Precision of the exported model.
-        """
-        self._export(output_dir, export_format, precision=precision, **self.export_params)
-=======
     ) -> OTXModelExporter:
         """Creates OTXModelExporter object that can export the model."""
         self._configure_export_parameters()
         return OTXNativeModelExporter(**self.export_params)
->>>>>>> f2abcf33
 
 
 class OTXHlabelClsModel(OTXModel[HlabelClsBatchDataEntity, HlabelClsBatchPredEntity]):
@@ -444,50 +401,23 @@
             labels=labels,
         )
 
-<<<<<<< HEAD
     def _get_export_parameters(self) -> None:
         export_params = get_mean_std_from_data_processing(self.config)
         export_params["resize_mode"] = "standard"
         export_params["pad_value"] = 0
         export_params["swap_rgb"] = False
         export_params["via_onnx"] = False
-        export_params["input_size"] = (1, 3, 224, 224)
+        export_params["input_size"] = (1, 3, *self.image_size)
         export_params["onnx_export_configuration"] = None
 
         return export_params
-=======
-    def _configure_export_parameters(self) -> None:
-        self.export_params["resize_mode"] = "standard"
-        self.export_params["pad_value"] = 0
-        self.export_params["swap_rgb"] = False
-        self.export_params["via_onnx"] = False
-        self.export_params["input_size"] = (1, 3, *self.image_size)
-        self.export_params["onnx_export_configuration"] = None
->>>>>>> f2abcf33
 
     def _create_exporter(
         self,
-<<<<<<< HEAD
-        output_dir: Path,
-        export_format: OTXExportFormatType,
-        precision: OTXExportPrecisionType = OTXExportPrecisionType.FP32,
-        test_pipeline: list[dict] | None = None,
-    ) -> None:
-        """Export this model to the specified output directory.
-
-        Args:
-            output_dir: Directory path to save exported binary files.
-            export_format: Format in which this `OTXModel` is exported.
-            precision: Precision of the exported model.
-            test_pipeline: Test data pipeline. It's necessary if using mmdeploy.
-        """
-        self._export(output_dir, export_format, precision=precision, **self.export_params)
-=======
     ) -> OTXModelExporter:
         """Creates OTXModelExporter object that can export the model."""
         self._configure_export_parameters()
         return OTXNativeModelExporter(**self.export_params)
->>>>>>> f2abcf33
 
 
 class OVMulticlassClassificationModel(OVModel):
