# Copyright (C) 2023 Intel Corporation
# SPDX-License-Identifier: Apache-2.0
#
"""Class definition for classification model entity used in OTX."""

from __future__ import annotations

import json
from typing import TYPE_CHECKING, Any

import torch

from otx.core.data.entity.base import OTXBatchLossEntity, T_OTXBatchDataEntity, T_OTXBatchPredEntity
from otx.core.data.entity.classification import (
    HlabelClsBatchDataEntity,
    HlabelClsBatchPredEntity,
    MulticlassClsBatchDataEntity,
    MulticlassClsBatchPredEntity,
    MultilabelClsBatchDataEntity,
    MultilabelClsBatchPredEntity,
)
<<<<<<< HEAD
from otx.core.exporter.base import OTXModelExporter
from otx.core.exporter.native import OTXNativeModelExporter
=======
from otx.core.data.entity.tile import T_OTXTileBatchDataEntity
>>>>>>> debf843f
from otx.core.model.entity.base import OTXModel, OVModel
from otx.core.utils.build import build_mm_model, get_classification_layers
from otx.core.utils.config import inplace_num_classes

if TYPE_CHECKING:
    from mmpretrain.models.utils import ClsDataPreprocessor
    from omegaconf import DictConfig
    from openvino.model_api.models import Model
    from openvino.model_api.models.utils import ClassificationResult
    from torch import device, nn

    from otx.core.data.entity.classification import HLabelInfo


class ExplainableOTXClsModel(OTXModel[T_OTXBatchDataEntity, T_OTXBatchPredEntity, T_OTXTileBatchDataEntity]):
    """OTX classification model which can attach a XAI hook."""

    @property
    def has_gap(self) -> bool:
        """Defines if GAP is used right after backbone. Can be redefined at the model's level."""
        return True

    @property
    def backbone(self) -> nn.Module:
        """Returns model's backbone. Can be redefined at the model's level."""
        if backbone := getattr(self.model, "backbone", None):
            return backbone
        raise ValueError

    def register_explain_hook(self) -> None:
        """Register explain hook at the model backbone output."""
        from otx.algo.hooks.recording_forward_hook import ReciproCAMHook

        self.explain_hook = ReciproCAMHook.create_and_register_hook(
            self.backbone,
            self.head_forward_fn,
            num_classes=self.num_classes,
            optimize_gap=self.has_gap,
        )

    @torch.no_grad()
    def head_forward_fn(self, x: torch.Tensor) -> torch.Tensor:
        """Performs model's neck and head forward. Can be redefined at the model's level."""
        if (neck := getattr(self.model, "neck", None)) is None:
            raise ValueError
        if (head := getattr(self.model, "head", None)) is None:
            raise ValueError

        output = neck(x)
        return head(output)

    def remove_explain_hook_handle(self) -> None:
        """Removes explain hook from the model."""
        if self.explain_hook.handle is not None:
            self.explain_hook.handle.remove()

    def reset_explain_hook(self) -> None:
        """Clear all history of explain records."""
        self.explain_hook.reset()


class OTXMulticlassClsModel(
    ExplainableOTXClsModel[MulticlassClsBatchDataEntity, MulticlassClsBatchPredEntity, T_OTXTileBatchDataEntity],
):
    """Base class for the classification models used in OTX."""

    def _generate_model_metadata(
        self,
    ) -> dict[tuple[str, str], Any]:
        metadata = super()._generate_model_metadata()
        metadata[("model_info", "model_type")] = "Classification"
        metadata[("model_info", "task_type")] = "classification"
        metadata[("model_info", "multilabel")] = str(False)
        metadata[("model_info", "hierarchical")] = str(False)
        return metadata


def _create_mmpretrain_model(config: DictConfig, load_from: str) -> tuple[nn.Module, dict[str, dict[str, int]]]:
    from mmpretrain.models.utils import ClsDataPreprocessor as _ClsDataPreprocessor
    from mmpretrain.registry import MODELS

    # NOTE: For the history of this monkey patching, please see
    # https://github.com/openvinotoolkit/training_extensions/issues/2743
    @MODELS.register_module(force=True)
    class ClsDataPreprocessor(_ClsDataPreprocessor):
        @property
        def device(self) -> device:
            try:
                buf = next(self.buffers())
            except StopIteration:
                return super().device
            else:
                return buf.device

    classification_layers = get_classification_layers(config, MODELS, "model.")
    return build_mm_model(config, MODELS, load_from), classification_layers


def _get_export_params_from_cls_mmconfig(config: DictConfig) -> dict[str, Any]:
    return {
        "mean": config["data_preprocessor"]["mean"],
        "std": config["data_preprocessor"]["std"],
    }


class MMPretrainMulticlassClsModel(OTXMulticlassClsModel):
    """Multi-class Classification model compatible for MMPretrain.

    It can consume MMPretrain model configuration translated into OTX configuration
    (please see otx.tools.translate_mmrecipe) and create the OTX classification model
    compatible for OTX pipelines.
    """

    def __init__(self, num_classes: int, config: DictConfig) -> None:
        config = inplace_num_classes(cfg=config, num_classes=num_classes)
        self.config = config
        self.export_params = _get_export_params_from_cls_mmconfig(config)
        self.load_from = config.pop("load_from", None)
        self.image_size = (224, 224)
        super().__init__(num_classes=num_classes)

    def _create_model(self) -> nn.Module:
        model, classification_layers = _create_mmpretrain_model(self.config, self.load_from)
        self.classification_layers = classification_layers
        return model

    def _customize_inputs(self, entity: MulticlassClsBatchDataEntity) -> dict[str, Any]:
        from mmpretrain.structures import DataSample

        mmpretrain_inputs: dict[str, Any] = {}

        mmpretrain_inputs["inputs"] = entity.images  # B x C x H x W PyTorch tensor
        mmpretrain_inputs["data_samples"] = [
            DataSample(
                metainfo={
                    "img_id": img_info.img_idx,
                    "img_shape": img_info.img_shape,
                    "ori_shape": img_info.ori_shape,
                    "pad_shape": img_info.pad_shape,
                    "scale_factor": img_info.scale_factor,
                },
                gt_label=labels,
            )
            for img_info, labels in zip(
                entity.imgs_info,
                entity.labels,
            )
        ]
        preprocessor: ClsDataPreprocessor = self.model.data_preprocessor

        mmpretrain_inputs = preprocessor(data=mmpretrain_inputs, training=self.training)

        mmpretrain_inputs["mode"] = "loss" if self.training else "predict"
        return mmpretrain_inputs

    def _customize_outputs(
        self,
        outputs: Any,  # noqa: ANN401
        inputs: MulticlassClsBatchDataEntity,
    ) -> MulticlassClsBatchPredEntity | OTXBatchLossEntity:
        from mmpretrain.structures import DataSample

        if self.training:
            if not isinstance(outputs, dict):
                raise TypeError(outputs)

            losses = OTXBatchLossEntity()
            for k, v in outputs.items():
                losses[k] = v
            return losses

        scores = []
        labels = []

        for output in outputs:
            if not isinstance(output, DataSample):
                raise TypeError(output)

            scores.append(output.pred_score)
            labels.append(output.pred_label)

        return MulticlassClsBatchPredEntity(
            batch_size=len(outputs),
            images=inputs.images,
            imgs_info=inputs.imgs_info,
            scores=scores,
            labels=labels,
        )

    def _configure_export_parameters(self) -> None:
        self.export_params["resize_mode"] = "standard"
        self.export_params["pad_value"] = 0
        self.export_params["swap_rgb"] = False
        self.export_params["via_onnx"] = False
        self.export_params["input_size"] = (1, 3, *self.image_size)
        self.export_params["onnx_export_configuration"] = None

    def _create_exporter(
        self,
    ) -> OTXModelExporter:
        """Creates OTXModelExporter object that can export the model."""
        self._configure_export_parameters()
        return OTXNativeModelExporter(**self.export_params)


### NOTE, currently, although we've made the separate Multi-cls, Multi-label classes
### It'll be integrated after H-label classification integration with more advanced design.


class OTXMultilabelClsModel(
    ExplainableOTXClsModel[MultilabelClsBatchDataEntity, MultilabelClsBatchPredEntity, T_OTXTileBatchDataEntity],
):
    """Multi-label classification models used in OTX."""

    def _generate_model_metadata(
        self,
    ) -> dict[tuple[str, str], Any]:
        metadata = super()._generate_model_metadata()
        metadata[("model_info", "model_type")] = "Classification"
        metadata[("model_info", "task_type")] = "classification"
        metadata[("model_info", "multilabel")] = str(True)
        metadata[("model_info", "hierarchical")] = str(False)
        metadata[("model_info", "confidence_threshold")] = str(0.5)
        return metadata


class MMPretrainMultilabelClsModel(OTXMultilabelClsModel):
    """Multi-label Classification model compatible for MMPretrain.

    It can consume MMPretrain model configuration translated into OTX configuration
    (please see otx.tools.translate_mmrecipe) and create the OTX classification model
    compatible for OTX pipelines.
    """

    def __init__(self, num_classes: int, config: DictConfig) -> None:
        config = inplace_num_classes(cfg=config, num_classes=num_classes)
        self.config = config
        self.export_params = _get_export_params_from_cls_mmconfig(config)
        self.load_from = config.pop("load_from", None)
        self.image_size = (224, 224)
        super().__init__(num_classes=num_classes)

    def _create_model(self) -> nn.Module:
        model, classification_layers = _create_mmpretrain_model(self.config, self.load_from)
        self.classification_layers = classification_layers
        return model

    def _customize_inputs(self, entity: MultilabelClsBatchDataEntity) -> dict[str, Any]:
        from mmpretrain.structures import DataSample

        mmpretrain_inputs: dict[str, Any] = {}

        mmpretrain_inputs["inputs"] = entity.images  # B x C x H x W PyTorch tensor
        mmpretrain_inputs["data_samples"] = [
            DataSample(
                metainfo={
                    "img_id": img_info.img_idx,
                    "img_shape": img_info.img_shape,
                    "ori_shape": img_info.ori_shape,
                    "pad_shape": img_info.pad_shape,
                    "scale_factor": img_info.scale_factor,
                },
                gt_score=labels,
            )
            for img_info, labels in zip(
                entity.imgs_info,
                entity.labels,
            )
        ]
        preprocessor: ClsDataPreprocessor = self.model.data_preprocessor

        mmpretrain_inputs = preprocessor(data=mmpretrain_inputs, training=self.training)

        mmpretrain_inputs["mode"] = "loss" if self.training else "predict"
        return mmpretrain_inputs

    def _customize_outputs(
        self,
        outputs: Any,  # noqa: ANN401
        inputs: MultilabelClsBatchDataEntity,
    ) -> MultilabelClsBatchPredEntity | OTXBatchLossEntity:
        from mmpretrain.structures import DataSample

        if self.training:
            if not isinstance(outputs, dict):
                raise TypeError(outputs)

            losses = OTXBatchLossEntity()
            for k, v in outputs.items():
                losses[k] = v
            return losses

        scores = []
        labels = []

        for output in outputs:
            if not isinstance(output, DataSample):
                raise TypeError(output)

            scores.append(output.pred_score)
            labels.append(output.pred_label)

        return MultilabelClsBatchPredEntity(
            batch_size=len(outputs),
            images=inputs.images,
            imgs_info=inputs.imgs_info,
            scores=scores,
            labels=labels,
        )

    def _configure_export_parameters(self) -> None:
        self.export_params["resize_mode"] = "standard"
        self.export_params["pad_value"] = 0
        self.export_params["swap_rgb"] = False
        self.export_params["via_onnx"] = False
        self.export_params["input_size"] = (1, 3, *self.image_size)
        self.export_params["onnx_export_configuration"] = None

    def _create_exporter(
        self,
    ) -> OTXModelExporter:
        """Creates OTXModelExporter object that can export the model."""
        self._configure_export_parameters()
        return OTXNativeModelExporter(**self.export_params)


class OTXHlabelClsModel(
    ExplainableOTXClsModel[HlabelClsBatchDataEntity, HlabelClsBatchPredEntity, T_OTXTileBatchDataEntity],
):
    """H-label classification models used in OTX."""

    def _generate_model_metadata(
        self,
    ) -> dict[tuple[str, str], Any]:
        metadata = super()._generate_model_metadata()
        metadata[("model_info", "model_type")] = "Classification"
        metadata[("model_info", "task_type")] = "classification"
        metadata[("model_info", "multilabel")] = str(False)
        metadata[("model_info", "hierarchical")] = str(True)
        metadata[("model_info", "confidence_threshold")] = str(0.5)
        hierarchical_config: dict = {}
        hierarchical_config["cls_heads_info"] = {}
        hierarchical_config["label_tree_edges"] = []

        metadata[("model_info", "hierarchical_config")] = json.dumps(hierarchical_config)

        return metadata


class MMPretrainHlabelClsModel(OTXHlabelClsModel):
    """H-label Classification model compatible for MMPretrain.

    It can consume MMPretrain model configuration translated into OTX configuration
    (please see otx.tools.translate_mmrecipe) and create the OTX classification model
    compatible for OTX pipelines.
    """

    def __init__(self, num_classes: int, config: DictConfig) -> None:
        config = inplace_num_classes(cfg=config, num_classes=num_classes)
        self.config = config
        self.export_params = _get_export_params_from_cls_mmconfig(config)
        self.load_from = config.pop("load_from", None)
        self.image_size = (224, 224)
        super().__init__(num_classes=num_classes)

    def _create_model(self) -> nn.Module:
        model, classification_layers = _create_mmpretrain_model(self.config, self.load_from)
        self.classification_layers = classification_layers
        return model

    def set_hlabel_info(self, hierarchical_info: HLabelInfo) -> None:
        """Set hierarchical information in model head.

        Args:
            hierarchical_info: the label information represents the hierarchy.
        """
        self.model.head.set_hlabel_info(hierarchical_info)

    def _customize_inputs(self, entity: HlabelClsBatchDataEntity) -> dict[str, Any]:
        from mmpretrain.structures import DataSample

        mmpretrain_inputs: dict[str, Any] = {}

        mmpretrain_inputs["inputs"] = entity.images  # B x C x H x W PyTorch tensor
        mmpretrain_inputs["data_samples"] = [
            DataSample(
                metainfo={
                    "img_id": img_info.img_idx,
                    "img_shape": img_info.img_shape,
                    "ori_shape": img_info.ori_shape,
                    "pad_shape": img_info.pad_shape,
                    "scale_factor": img_info.scale_factor,
                },
                gt_label=labels,
            )
            for img_info, labels in zip(
                entity.imgs_info,
                entity.labels,
            )
        ]
        preprocessor: ClsDataPreprocessor = self.model.data_preprocessor

        mmpretrain_inputs = preprocessor(data=mmpretrain_inputs, training=self.training)

        mmpretrain_inputs["mode"] = "loss" if self.training else "predict"
        return mmpretrain_inputs

    def _customize_outputs(
        self,
        outputs: Any,  # noqa: ANN401
        inputs: HlabelClsBatchDataEntity,
    ) -> HlabelClsBatchPredEntity | OTXBatchLossEntity:
        from mmpretrain.structures import DataSample

        if self.training:
            if not isinstance(outputs, dict):
                raise TypeError(outputs)

            losses = OTXBatchLossEntity()
            for k, v in outputs.items():
                losses[k] = v
            return losses

        scores = []
        labels = []

        for output in outputs:
            if not isinstance(output, DataSample):
                raise TypeError(output)

            scores.append(output.pred_score)
            labels.append(output.pred_label)

        return HlabelClsBatchPredEntity(
            batch_size=len(outputs),
            images=inputs.images,
            imgs_info=inputs.imgs_info,
            scores=scores,
            labels=labels,
        )

    def _configure_export_parameters(self) -> None:
        self.export_params["resize_mode"] = "standard"
        self.export_params["pad_value"] = 0
        self.export_params["swap_rgb"] = False
        self.export_params["via_onnx"] = False
        self.export_params["input_size"] = (1, 3, *self.image_size)
        self.export_params["onnx_export_configuration"] = None

    def _create_exporter(
        self,
    ) -> OTXModelExporter:
        """Creates OTXModelExporter object that can export the model."""
        self._configure_export_parameters()
        return OTXNativeModelExporter(**self.export_params)


class OVMulticlassClassificationModel(OVModel):
    """Classification model compatible for OpenVINO IR inference.

    It can consume OpenVINO IR model path or model name from Intel OMZ repository
    and create the OTX classification model compatible for OTX testing pipeline.
    """

    def _customize_outputs(
        self,
        outputs: list[ClassificationResult],
        inputs: MulticlassClsBatchDataEntity,
    ) -> MulticlassClsBatchPredEntity:
        pred_labels = [torch.tensor(out.top_labels[0][0], dtype=torch.long) for out in outputs]
        pred_scores = [torch.tensor(out.top_labels[0][2]) for out in outputs]

        return MulticlassClsBatchPredEntity(
            batch_size=len(outputs),
            images=inputs.images,
            imgs_info=inputs.imgs_info,
            scores=pred_scores,
            labels=pred_labels,
        )


<<<<<<< HEAD
=======
class OVHlabelClassificationModel(OVModel):
    """Hierarchical classification model compatible for OpenVINO IR inference.

    It can consume OpenVINO IR model path or model name from Intel OMZ repository
    and create the OTX classification model compatible for OTX testing pipeline.
    """

    def __init__(
        self,
        *args,
        num_multiclass_heads: int = 1,
        num_multilabel_classes: int = 0,
        **kwargs,
    ) -> None:
        self.num_multiclass_heads = num_multiclass_heads
        self.num_multilabel_classes = num_multilabel_classes
        super().__init__(*args, **kwargs)

    def set_hlabel_info(self, hierarchical_info: HLabelInfo) -> None:
        """Set hierarchical information in model head.

        Since OV IR model consist of all required hierarchy information,
        this method serves as placehloder
        """
        return

    def _create_model(self, *args) -> Model:
        # confidence_threshold is 0.0 to return scores for all multilabel classes
        model_api_configuration = {"hierarchical": True, "confidence_threshold": 0.0}
        return super()._create_model(model_api_configuration)

    def _customize_outputs(
        self,
        outputs: list[ClassificationResult],
        inputs: HlabelClsBatchDataEntity,
    ) -> HlabelClsBatchPredEntity:
        pred_labels = [torch.tensor([label[0] for label in out.top_labels], dtype=torch.long) for out in outputs]
        pred_scores = [torch.tensor([label[2] for label in out.top_labels]) for out in outputs]

        return HlabelClsBatchPredEntity(
            batch_size=len(outputs),
            images=inputs.images,
            imgs_info=inputs.imgs_info,
            scores=pred_scores,
            labels=pred_labels,
        )


>>>>>>> debf843f
class OVMultilabelClassificationModel(OVModel):
    """Multilabel classification model compatible for OpenVINO IR inference.

    It can consume OpenVINO IR model path or model name from Intel OMZ repository
    and create the OTX classification model compatible for OTX testing pipeline.
    """

    def _create_model(self, *args) -> Model:
        # confidence_threshold is 0.0 to return scores for all classes
<<<<<<< HEAD
        configuration = {"multilabel": True, "confidence_threshold": 0.0}
        return super()._create_model(configuration)
=======
        model_api_configuration = {"multilabel": True, "confidence_threshold": 0.0}
        return super()._create_model(model_api_configuration)
>>>>>>> debf843f

    def _customize_outputs(
        self,
        outputs: list[ClassificationResult],
        inputs: MultilabelClsBatchDataEntity,
    ) -> MultilabelClsBatchPredEntity:
        pred_scores = [torch.tensor([top_label[2] for top_label in out.top_labels]) for out in outputs]

        return MultilabelClsBatchPredEntity(
            batch_size=len(outputs),
            images=inputs.images,
            imgs_info=inputs.imgs_info,
            scores=pred_scores,
            labels=[],
        )<|MERGE_RESOLUTION|>--- conflicted
+++ resolved
@@ -19,12 +19,9 @@
     MultilabelClsBatchDataEntity,
     MultilabelClsBatchPredEntity,
 )
-<<<<<<< HEAD
 from otx.core.exporter.base import OTXModelExporter
 from otx.core.exporter.native import OTXNativeModelExporter
-=======
 from otx.core.data.entity.tile import T_OTXTileBatchDataEntity
->>>>>>> debf843f
 from otx.core.model.entity.base import OTXModel, OVModel
 from otx.core.utils.build import build_mm_model, get_classification_layers
 from otx.core.utils.config import inplace_num_classes
@@ -506,8 +503,6 @@
         )
 
 
-<<<<<<< HEAD
-=======
 class OVHlabelClassificationModel(OVModel):
     """Hierarchical classification model compatible for OpenVINO IR inference.
 
@@ -556,7 +551,6 @@
         )
 
 
->>>>>>> debf843f
 class OVMultilabelClassificationModel(OVModel):
     """Multilabel classification model compatible for OpenVINO IR inference.
 
@@ -566,13 +560,8 @@
 
     def _create_model(self, *args) -> Model:
         # confidence_threshold is 0.0 to return scores for all classes
-<<<<<<< HEAD
-        configuration = {"multilabel": True, "confidence_threshold": 0.0}
-        return super()._create_model(configuration)
-=======
         model_api_configuration = {"multilabel": True, "confidence_threshold": 0.0}
         return super()._create_model(model_api_configuration)
->>>>>>> debf843f
 
     def _customize_outputs(
         self,
