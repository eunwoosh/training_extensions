# Copyright (C) 2023 Intel Corporation
# SPDX-License-Identifier: Apache-2.0
#
"""Class definition for detection model entity used in OTX."""

from __future__ import annotations

import warnings
from abc import abstractmethod
<<<<<<< HEAD
from typing import TYPE_CHECKING, Any, Dict, Generic, List, Tuple

import onnx
import openvino
import torch
=======
from typing import TYPE_CHECKING, Any, Generic, NamedTuple

import numpy as np
>>>>>>> 06e15c9c
from torch import nn

from otx.core.data.dataset.base import LabelInfo
from otx.core.data.entity.base import (
    OTXBatchLossEntity,
    T_OTXBatchDataEntity,
    T_OTXBatchPredEntity,
)
<<<<<<< HEAD
from otx.core.types.export import OTXExportFormatType, OTXExportPrecisionType
=======
from otx.core.types.export import OTXExportFormat
from otx.core.utils.build import get_default_num_async_infer_requests
from otx.core.utils.config import inplace_num_classes
>>>>>>> 06e15c9c

if TYPE_CHECKING:
    from pathlib import Path

    import torch
    from omegaconf import DictConfig


class OTXModel(nn.Module, Generic[T_OTXBatchDataEntity, T_OTXBatchPredEntity]):
    """Base class for the models used in OTX.

    Args:
        num_classes: Number of classes this model can predict.
    """

    _EXPORTED_MODEL_BASE_NAME = "exported_model"

    def __init__(self, num_classes: int) -> None:
        super().__init__()

        self._label_info = LabelInfo.from_num_classes(num_classes)
        self.classification_layers: dict[str, dict[str, Any]] = {}
        self.model = self._create_model()

    @property
    def label_info(self) -> LabelInfo:
        """Get this model label information."""
        return self._label_info

    @label_info.setter
    def label_info(self, label_info: LabelInfo | list[str]) -> None:
        """Set this model label information."""
        if isinstance(label_info, list):
            label_info = LabelInfo(label_names=label_info)

        old_num_classes = self._label_info.num_classes
        new_num_classes = label_info.num_classes

        if old_num_classes != new_num_classes:
            msg = (
                f"Given LabelInfo has the different number of classes "
                f"({old_num_classes}!={new_num_classes}). "
                "The model prediction layer is reset to the new number of classes "
                f"(={new_num_classes})."
            )
            warnings.warn(msg, stacklevel=0)
            self._reset_prediction_layer(num_classes=label_info.num_classes)

        self._label_info = label_info

    @abstractmethod
    def _create_model(self) -> nn.Module:
        """Create a PyTorch model for this class."""

    def _customize_inputs(self, inputs: T_OTXBatchDataEntity) -> dict[str, Any]:
        """Customize OTX input batch data entity if needed for you model."""
        raise NotImplementedError

    def _customize_outputs(
        self,
        outputs: Any,  # noqa: ANN401
        inputs: T_OTXBatchDataEntity,
    ) -> T_OTXBatchPredEntity | OTXBatchLossEntity:
        """Customize OTX output batch data entity if needed for you model."""
        raise NotImplementedError

    def forward(
        self,
        inputs: T_OTXBatchDataEntity,
    ) -> T_OTXBatchPredEntity | OTXBatchLossEntity:
        """Model forward function."""
        # If customize_inputs is overridden
        outputs = (
            self.model(**self._customize_inputs(inputs))
            if self._customize_inputs != OTXModel._customize_inputs
            else self.model(inputs)
        )

        return (
            self._customize_outputs(outputs, inputs)
            if self._customize_outputs != OTXModel._customize_outputs
            else outputs
        )

    def register_load_state_dict_pre_hook(self, model_classes: list[str], ckpt_classes: list[str]) -> None:
        """Register load_state_dict_pre_hook.

        Args:
            model_classes (list[str]): Class names from training data.
            ckpt_classes (list[str]): Class names from checkpoint state dictionary.
        """
        self.model_classes = model_classes
        self.ckpt_classes = ckpt_classes
        self._register_load_state_dict_pre_hook(self.load_state_dict_pre_hook)

    def load_state_dict_pre_hook(self, state_dict: dict[str, torch.Tensor], prefix: str, *args, **kwargs) -> None:
        """Modify input state_dict according to class name matching before weight loading."""
        model2ckpt = self.map_class_names(self.model_classes, self.ckpt_classes)

        for param_name, info in self.classification_layers.items():
            model_param = self.state_dict()[param_name].clone()
            ckpt_param = state_dict[prefix + param_name]
            stride = info.get("stride", 1)
            num_extra_classes = info.get("num_extra_classes", 0)
            for model_dst, ckpt_dst in enumerate(model2ckpt):
                if ckpt_dst >= 0:
                    model_param[(model_dst) * stride : (model_dst + 1) * stride].copy_(
                        ckpt_param[(ckpt_dst) * stride : (ckpt_dst + 1) * stride],
                    )
            if num_extra_classes > 0:
                num_ckpt_class = len(self.ckpt_classes)
                num_model_class = len(self.model_classes)
                model_param[(num_model_class) * stride : (num_model_class + 1) * stride].copy_(
                    ckpt_param[(num_ckpt_class) * stride : (num_ckpt_class + 1) * stride],
                )

            # Replace checkpoint weight by mixed weights
            state_dict[prefix + param_name] = model_param

    def map_class_names(src_classes: list[str], dst_classes: list[str]) -> list[int]:
        """Computes src to dst index mapping.

        src2dst[src_idx] = dst_idx
        #  according to class name matching, -1 for non-matched ones
        assert(len(src2dst) == len(src_classes))
        ex)
          src_classes = ['person', 'car', 'tree']
          dst_classes = ['tree', 'person', 'sky', 'ball']
          -> Returns src2dst = [1, -1, 0]
        """
        src2dst = []
        for src_class in src_classes:
            if src_class in dst_classes:
                src2dst.append(dst_classes.index(src_class))
            else:
                src2dst.append(-1)
        return src2dst

    def export(self, output_dir: Path, export_format: OTXExportFormatType, input_size: Tuple[int, int],
               precision: OTXExportPrecisionType = OTXExportPrecisionType.FP32, mean: Tuple[float, float,float] = (0., 0., 0.),
               std: Tuple[float, float,float] = (1., 1., 1.), resize_mode: str = "standard", pad_value: int = 0, swap_rgb: bool = False) -> None:
        """Export this model to the specified output directory.

        Args:
            output_dir: Directory path to save exported binary files.
            export_format: Format in which this `OTXModel` is exported.
        """

        metadata = self._generate_model_metadata(mean, std, resize_mode, pad_value, swap_rgb)

        if export_format == OTXExportFormatType.OPENVINO:
            self._export_to_openvino(output_dir, input_size, precision, metadata)
        if export_format == OTXExportFormatType.ONNX:
            self._export_to_onnx(output_dir, input_size, precision, metadata)
        if export_format == OTXExportFormatType.EXPORTABLE_CODE:
            self._export_to_exportable_code()

    def _generate_model_metadata(self, mean: Tuple[float, float,float],
                                 std: Tuple[float, float,float], resize_mode: str,
                                 pad_value: int, swap_rgb: bool) -> Dict[Tuple[str, str], Any]:
        """Embeds metadata to the exported model"""

        all_labels = ""
        all_label_ids = ""
        for lbl in self.label_info.label_names:
            all_labels += lbl.replace(" ", "_") + " "
            all_label_ids += lbl.replace(" ", "_") + " "

        mean_str = " ".join(map(str, mean))
        std_str = " ".join(map(str, std))

        return {
            ("model_info", "labels"): all_labels.strip(),
            ("model_info", "label_ids"): all_label_ids.strip(),
            ("model_info", "mean_values"): mean_str.strip(),
            ("model_info", "scale_values"): std_str.strip(),
            ("model_info", "resize_type"): resize_mode,
            ("model_info", "pad_value"): str(pad_value),
            ("model_info", "reverse_input_channels"): str(swap_rgb),
        }

    @staticmethod
    def _embed_openvino_ir_metadata(ov_model: openvino.Model, metadata:  Dict[Tuple[str, str], Any]) -> openvino.Model:
        """Embeds metadata to OpenVINO model"""

        for k, data in metadata.items():
            ov_model.set_rt_info(data, list(k))

        return ov_model

    def _export_to_openvino(self, output_dir: Path, input_size: Tuple[int, int],
                            precision: OTXExportPrecisionType = OTXExportPrecisionType.FP32,
                            metadata: Dict[Tuple[str, str], Any] = {}) -> None:
        """Export to OpenVINO Intermediate Representation format.

        Args:
            output_dir: Directory path to save exported binary files
        """
        dummy_tensor = torch.rand((1, 3, *input_size)).to(next(self.model.parameters()).device)
        exported_model = openvino.convert_model(self.model, example_input=dummy_tensor)
        exported_model = OTXModel._embed_openvino_ir_metadata(exported_model, metadata)
        save_path = output_dir / (self._EXPORTED_MODEL_BASE_NAME + ".xml")
        openvino.save_model(exported_model, save_path, compress_to_fp16=(precision == OTXExportPrecisionType.FP16))

    @staticmethod
    def _embed_onnx_metadata(onnx_model: onnx.ModelProto, metadata: Dict[Tuple[str, str], Any]) -> onnx.ModelProto:
        """Embeds metadata to ONNX model"""

        for item in metadata:
            meta = onnx_model.metadata_props.add()
            attr_path = " ".join(map(str, item))
            meta.key = attr_path.strip()
            meta.value = str(metadata[item])

        return onnx_model

    def _export_to_onnx(self, output_dir: Path, input_size: Tuple[int, int],
                        precision: OTXExportPrecisionType = OTXExportPrecisionType.FP32,
                        metadata: Dict[Tuple[str, str], Any] = {}) -> None:
        """Export to ONNX format.

        Args:
            output_dir: Directory path to save exported binary files
        """
        dummy_tensor = torch.rand((1, 3, *input_size)).to(next(self.model.parameters()).device)
        save_path = str(output_dir / (self._EXPORTED_MODEL_BASE_NAME + ".onnx"))
        torch.onnx.export(self.model, dummy_tensor, save_path)
        onnx_model = onnx.load(save_path)
        onnx_model = OTXModel._embed_onnx_metadata(onnx_model, metadata)
        if precision == OTXExportPrecisionType.FP16:
            from onnxconverter_common import float16
            onnx_model = float16.convert_float_to_float16(onnx_model)
        onnx.save(onnx_model, save_path)

    def _export_to_exportable_code(self) -> None:
        """Export to exportable code format.

        Args:
            output_dir: Directory path to save exported binary files
        """
        raise NotImplementedError

    def register_explain_hook(self) -> None:
        """Register explain hook.

        TBD
        """
        raise NotImplementedError

    def _reset_prediction_layer(self, num_classes: int) -> None:
        """Reset its prediction layer with a given number of classes.

        Args:
            num_classes: Number of classes
        """
        raise NotImplementedError


class OVModel(OTXModel, Generic[T_OTXBatchDataEntity, T_OTXBatchPredEntity]):
    """Base class for the OpenVINO model.

    This is a base class representing interface for interacting with OpenVINO
    Intermidiate Representation (IR) models. OVModel can create and validate
    OpenVINO IR model directly from provided path locally or from
    OpenVINO OMZ repository. (Only PyTorch models are supported).
    OVModel supports synchoronous as well as asynchronous inference type.

    Args:
        num_classes: Number of classes this model can predict.
    """

    def __init__(self, num_classes: int, config: DictConfig) -> None:
        config = inplace_num_classes(cfg=config, num_classes=num_classes)
        self.model_name = config.pop("model_name")
        self.model_type = config.pop("model_type")
        self.async_inference = config.pop("async_inference", False)
        self.num_requests = config.pop("max_num_requests", get_default_num_async_infer_requests())
        self.use_throughput_mode = config.pop("use_throughput_mode", False)
        self.config = config
        super().__init__(num_classes)

    def _create_model(self) -> nn.Module:
        """Create a OV model with help of Model API."""
        from openvino.model_api.adapters import OpenvinoAdapter, create_core, get_user_config
        from openvino.model_api.models import Model

        plugin_config = get_user_config("AUTO", str(self.num_requests), "AUTO")
        if self.use_throughput_mode:
            plugin_config["PERFORMANCE_HINT"] = "THROUGHPUT"

        model_adapter = OpenvinoAdapter(
            create_core(),
            self.model_name,
            max_num_requests=self.num_requests,
            plugin_config=plugin_config,
        )

        return Model.create_model(model_adapter, model_type=self.model_type)

    def _customize_inputs(self, entity: T_OTXBatchDataEntity) -> dict[str, Any]:
        # restore original numpy image
        images = [np.transpose(im.numpy(), (1, 2, 0)) for im in entity.images]
        return {"inputs": images}

    def forward(
        self,
        inputs: T_OTXBatchDataEntity,
    ) -> T_OTXBatchPredEntity | OTXBatchLossEntity:
        """Model forward function."""

        def _callback(result: NamedTuple, user_data: list[NamedTuple]) -> None:
            user_data.append(result)

        numpy_inputs = self._customize_inputs(inputs)["inputs"]
        if self.async_inference:
            outputs: list[Any] = []
            self.model.set_callback(_callback)
            for im in numpy_inputs:
                if not self.model.is_ready():
                    self.model.await_any()
                self.model.infer_async(im, user_data=outputs)
            self.model.await_all()
        else:
            outputs = [self.model(im) for im in numpy_inputs]

        return self._customize_outputs(outputs, inputs)<|MERGE_RESOLUTION|>--- conflicted
+++ resolved
@@ -7,17 +7,13 @@
 
 import warnings
 from abc import abstractmethod
-<<<<<<< HEAD
-from typing import TYPE_CHECKING, Any, Dict, Generic, List, Tuple
+from typing import TYPE_CHECKING, Any, Dict, Generic, NamedTuple, Tuple
 
 import onnx
 import openvino
 import torch
-=======
-from typing import TYPE_CHECKING, Any, Generic, NamedTuple
 
 import numpy as np
->>>>>>> 06e15c9c
 from torch import nn
 
 from otx.core.data.dataset.base import LabelInfo
@@ -26,13 +22,9 @@
     T_OTXBatchDataEntity,
     T_OTXBatchPredEntity,
 )
-<<<<<<< HEAD
 from otx.core.types.export import OTXExportFormatType, OTXExportPrecisionType
-=======
-from otx.core.types.export import OTXExportFormat
 from otx.core.utils.build import get_default_num_async_infer_requests
 from otx.core.utils.config import inplace_num_classes
->>>>>>> 06e15c9c
 
 if TYPE_CHECKING:
     from pathlib import Path
