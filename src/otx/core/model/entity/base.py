--- conflicted
+++ resolved
@@ -5,11 +5,6 @@
 
 from __future__ import annotations
 
-<<<<<<< HEAD
-import importlib
-import tempfile
-=======
->>>>>>> f2abcf33
 import warnings
 from abc import abstractmethod
 from typing import TYPE_CHECKING, Any, Generic, NamedTuple
@@ -177,76 +172,18 @@
         """Export this model to the specified output directory.
 
         Args:
-<<<<<<< HEAD
-            output_dir: Directory path to save exported binary files.
-            export_format: Format in which this `OTXModel` is exported.
-            precision: Precision of the exported model.
-            test_pipeline: Test data pipeline. It's necessary if using mmdeploy.
-        """
-        raise NotImplementedError
-
-    def _export(
-        self,
-        output_dir: Path,
-        export_format: OTXExportFormatType,
-        input_size: tuple[int, ...],
-        precision: OTXExportPrecisionType = OTXExportPrecisionType.FP32,
-        mean: tuple[float, float, float] = (0.0, 0.0, 0.0),
-        std: tuple[float, float, float] = (1.0, 1.0, 1.0),
-        resize_mode: str = "standard",
-        pad_value: int = 0,
-        swap_rgb: bool = False,
-        via_onnx: bool = False,
-        onnx_export_configuration: dict[str, Any] | None = None,
-        mmdeploy_config: str | None = None,
-        mm_model_config: dict | None = None,
-        test_pipeline: list[dict] | None = None,
-    ) -> None:
-        """Export this model to the specified output directory.
-
-        Args:
-            output_dir: Directory path to save exported binary files.
-            export_format: Format in which this `OTXModel` is exported.
-=======
             output_dir (Path): directory for saving the exported model
             export_format (OTXExportFormatType): format of the output model
             precision (OTXExportPrecisionType): precision of the output model
->>>>>>> f2abcf33
         """
         exporter = self._create_exporter()
         metadata = self._generate_model_metadata()
 
         if export_format == OTXExportFormatType.OPENVINO:
-<<<<<<< HEAD
-            self._export_to_openvino(
-                output_dir,
-                input_size,
-                precision,
-                metadata,
-                via_onnx,
-                onnx_export_configuration,
-                mmdeploy_config,
-                mm_model_config,
-                test_pipeline,
-            )
-        elif export_format == OTXExportFormatType.ONNX:
-            self._export_to_onnx(
-                output_dir,
-                input_size,
-                precision,
-                metadata,
-                onnx_export_configuration,
-                mmdeploy_config=mmdeploy_config,
-                mm_model_config=mm_model_config,
-                test_pipeline=test_pipeline,
-            )
-        elif export_format == OTXExportFormatType.EXPORTABLE_CODE:
-=======
             exporter.to_openvino(self.model, output_dir, self._EXPORTED_MODEL_BASE_NAME, precision, metadata)
         if export_format == OTXExportFormatType.ONNX:
             exporter.to_onnx(self.model, output_dir, self._EXPORTED_MODEL_BASE_NAME, precision, metadata)
         if export_format == OTXExportFormatType.EXPORTABLE_CODE:
->>>>>>> f2abcf33
             self._export_to_exportable_code()
 
     def _create_exporter(
@@ -274,137 +211,10 @@
             ("model_info", "label_ids"): all_label_ids.strip(),
         }
 
-<<<<<<< HEAD
-    @staticmethod
-    def _embed_openvino_ir_metadata(ov_model: openvino.Model, metadata: dict[tuple[str, str], Any]) -> openvino.Model:
-        """Embeds metadata to OpenVINO model."""
-        for k, data in metadata.items():
-            ov_model.set_rt_info(data, list(k))
-
-        return ov_model
-
-    def _export_to_openvino(
-        self,
-        output_dir: Path,
-        input_size: tuple[int, ...],
-        precision: OTXExportPrecisionType = OTXExportPrecisionType.FP32,
-        metadata: dict[tuple[str, str], Any] | None = None,
-        via_onnx: bool = False,
-        onnx_configuration: dict[str, Any] | None = None,
-        mmdeploy_config: str | None = None,
-        mm_model_config: dict | None = None,
-        test_pipeline: list[dict] | None = None,
-    ) -> None:
-        """Export to OpenVINO Intermediate Representation format.
-
-        Args:
-            output_dir: Directory path to save exported binary files
-        """
-        dummy_tensor = torch.rand(input_size).to(next(self.model.parameters()).device)
-
-        if mmdeploy_config is not None:
-            from otx.core.model.utils.mmdeploy import MMdeployExporter
-            from mmengine import Config as MMConfig
-            config_module = importlib.import_module(mmdeploy_config)
-            deploy_cfg = MMConfig.fromfile(config_module.__file__)
-
-            # export ONNX
-            exporter = MMdeployExporter(
-                self._create_model,
-                output_dir,
-                mm_model_config,
-                deploy_cfg,
-                test_pipeline,
-                input_size,
-            )
-            onnx_path = exporter.cvt_torch2onnx()
-
-            # export OpenVINO
-            exported_model = openvino.convert_model(
-                onnx_path,
-                input=(openvino.runtime.PartialShape(input_size),),
-            )
-        elif via_onnx:
-            with tempfile.TemporaryDirectory() as tmpdirname:
-                save_path = Path(tmpdirname)
-                onnx_model_path = self._export_to_onnx(
-                    save_path,
-                    input_size,
-                    precision,
-                    metadata,
-                    onnx_configuration,
-                    True,
-                )
-                exported_model = openvino.convert_model(
-                    onnx_model_path,
-                    input=(openvino.runtime.PartialShape(input_size),),
-                )
-        else:
-            exported_model = openvino.convert_model(
-                self.model,
-                example_input=dummy_tensor,
-                input=(openvino.runtime.PartialShape(input_size),),
-            )
-
-        if metadata is None:
-            metadata = {}
-        exported_model = OTXModel._embed_openvino_ir_metadata(exported_model, metadata)
-        save_path = output_dir / (self._EXPORTED_MODEL_BASE_NAME + ".xml")
-        openvino.save_model(exported_model, save_path, compress_to_fp16=(precision == OTXExportPrecisionType.FP16))
-
-    @staticmethod
-    def _embed_onnx_metadata(onnx_model: onnx.ModelProto, metadata: dict[tuple[str, str], Any]) -> onnx.ModelProto:
-        """Embeds metadata to ONNX model."""
-        for item in metadata:
-            meta = onnx_model.metadata_props.add()
-            attr_path = " ".join(map(str, item))
-            meta.key = attr_path.strip()
-            meta.value = str(metadata[item])
-
-        return onnx_model
-
-    def _export_to_onnx(
-        self,
-        output_dir: Path,
-        input_size: tuple[int, ...],
-        precision: OTXExportPrecisionType = OTXExportPrecisionType.FP32,
-        metadata: dict[tuple[str, str], Any] | None = None,
-        onnx_configuration: dict[str, Any] | None = None,
-        return_path_to_export_ir: bool = False,
-        mmdeploy_config: str | None = None,
-        mm_model_config: dict | None = None,
-        test_pipeline: list[dict] | None = None,
-    ) -> None | str:
-        """Export to ONNX format.
-
-        Args:
-            output_dir: Directory path to save exported binary files
-        """
-        dummy_tensor = torch.rand(input_size).to(next(self.model.parameters()).device)
-        save_path = str(output_dir / (self._EXPORTED_MODEL_BASE_NAME + ".onnx"))
-        export_configuration = onnx_configuration if onnx_configuration else {}
-
-        torch.onnx.export(self.model, dummy_tensor, save_path, **export_configuration)
-        if return_path_to_export_ir:
-            return save_path
-
-        onnx_model = onnx.load(save_path)
-        if metadata is None:
-            metadata = {}
-        onnx_model = OTXModel._embed_onnx_metadata(onnx_model, metadata)
-        if precision == OTXExportPrecisionType.FP16:
-            from onnxconverter_common import float16
-
-            onnx_model = float16.convert_float_to_float16(onnx_model)
-        onnx.save(onnx_model, save_path)
-        return None
-
     def need_mmdeploy(self):
         """Whether mmdeploy is used when exporting a model."""
         return False
 
-=======
->>>>>>> f2abcf33
     def _export_to_exportable_code(self) -> None:
         """Export to exportable code format.
 
