--- conflicted
+++ resolved
@@ -172,12 +172,8 @@
         output_dir: Path,
         export_format: OTXExportFormatType,
         precision: OTXExportPrecisionType = OTXExportPrecisionType.FP32,
-<<<<<<< HEAD
         test_pipeline: list[dict] | None = None,
-    ) -> None:
-=======
     ) -> Path:
->>>>>>> 4660248f
         """Export this model to the specified output directory.
 
         Args:
@@ -225,15 +221,11 @@
             ("model_info", "label_ids"): all_label_ids.strip(),
         }
 
-<<<<<<< HEAD
     def need_mmdeploy(self):
         """Whether mmdeploy is used when exporting a model."""
         return False
 
-    def _export_to_exportable_code(self) -> None:
-=======
     def _export_to_exportable_code(self) -> Path:
->>>>>>> 4660248f
         """Export to exportable code format.
 
         Args:
