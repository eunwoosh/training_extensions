--- conflicted
+++ resolved
@@ -11,12 +11,9 @@
 
 from otx.core.data.entity.base import OTXBatchLossEntity
 from otx.core.data.entity.segmentation import SegBatchDataEntity, SegBatchPredEntity
-<<<<<<< HEAD
 from otx.core.exporter.base import OTXModelExporter
 from otx.core.exporter.native import OTXNativeModelExporter
-=======
 from otx.core.data.entity.tile import T_OTXTileBatchDataEntity
->>>>>>> debf843f
 from otx.core.model.entity.base import OTXModel, OVModel
 from otx.core.utils.build import build_mm_model, get_classification_layers
 from otx.core.utils.config import inplace_num_classes
@@ -28,10 +25,8 @@
     from torch import device, nn
 
 
-<<<<<<< HEAD
-class OTXSegmentationModel(OTXModel[SegBatchDataEntity, SegBatchPredEntity]):
-    """Base class for the segmentation models used in OTX."""
-
+class OTXSegmentationModel(OTXModel[SegBatchDataEntity, SegBatchPredEntity, T_OTXTileBatchDataEntity]):
+    """Base class for the detection models used in OTX."""
     def _generate_model_metadata(
         self,
     ) -> dict[tuple[str, str], Any]:
@@ -50,10 +45,6 @@
         "mean": config["data_preprocessor"]["mean"],
         "std": config["data_preprocessor"]["std"],
     }
-=======
-class OTXSegmentationModel(OTXModel[SegBatchDataEntity, SegBatchPredEntity, T_OTXTileBatchDataEntity]):
-    """Base class for the detection models used in OTX."""
->>>>>>> debf843f
 
 
 class MMSegCompatibleModel(OTXSegmentationModel):
