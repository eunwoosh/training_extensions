--- conflicted
+++ resolved
@@ -225,13 +225,7 @@
             torch_compile=torch_compile,
         )
 
-<<<<<<< HEAD
-        self.model.feature_vector_fn = get_feature_vector
-=======
-        from otx.algo.explain.explain_algo import feature_vector_fn
-
         self.model.feature_vector_fn = feature_vector_fn
->>>>>>> e821d311
         self.model.explain_fn = self.get_explain_fn()
         self.model.get_results_from_head = self.get_results_from_head
 
