# Copyright (C) 2023 Intel Corporation
# SPDX-License-Identifier: Apache-2.0
#
"""Class definition for base lightning module used in OTX."""
from __future__ import annotations

import logging
from pathlib import Path
import warnings
from typing import TYPE_CHECKING, Any

import torch
from lightning import LightningModule
from torch import Tensor
from otx.core.config.export import ExportConfig

from otx.core.data.entity.base import OTXBatchDataEntity
from otx.core.model.entity.base import OTXModel
<<<<<<< HEAD
from otx.core.types.export import OTX_EXPORT_FORMAT_TO_EXTENSION
=======
from otx.core.types.export import OTXExportFormat

if TYPE_CHECKING:
    from pathlib import Path

    from otx.core.data.dataset.base import LabelInfo
>>>>>>> 02c39384


class OTXLitModule(LightningModule):
    """Base class for the lightning module used in OTX."""

    def __init__(
        self,
        otx_model: OTXModel,
        optimizer: torch.optim.Optimizer,
        scheduler: torch.optim.lr_scheduler.LRScheduler,
        torch_compile: bool,
        export_config: ExportConfig,
    ):
        super().__init__()

        self.model = otx_model
        self.optimizer = optimizer
        self.scheduler = scheduler
        self.torch_compile = torch_compile
<<<<<<< HEAD
        self._meta_info: DataMetaInfo | None = None
        self._export_config = export_config
=======
>>>>>>> 02c39384

        # this line allows to access init params with 'self.hparams' attribute
        # also ensures init params will be stored in ckpt
        self.save_hyperparameters(logger=False, ignore=["otx_model"])

    def training_step(self, inputs: OTXBatchDataEntity, batch_idx: int) -> Tensor:
        """Step for model training."""
        train_loss = self.model(inputs)

        if isinstance(train_loss, Tensor):
            self.log(
                "train/loss",
                train_loss,
                on_step=True,
                on_epoch=False,
                prog_bar=True,
            )
            return train_loss
        if isinstance(train_loss, dict):
            for k, v in train_loss.items():
                self.log(
                    f"train/{k}",
                    v,
                    on_step=True,
                    on_epoch=False,
                    prog_bar=True,
                )

            total_train_loss = sum(train_loss.values())
            self.log(
                "train/loss",
                total_train_loss,
                on_step=True,
                on_epoch=False,
                prog_bar=True,
            )
            return total_train_loss

        raise TypeError(train_loss)

    def setup(self, stage: str) -> None:
        """Lightning hook that is called at the beginning of fit (train + validate), validate, test, or predict.

        This is a good hook when you need to build models dynamically or adjust something about
        them. This hook is called on every process when using DDP.

        :param stage: Either `"fit"`, `"validate"`, `"test"`, or `"predict"`.
        """
        if self.torch_compile and stage == "fit":
            self.model = torch.compile(self.model)

    def configure_optimizers(self) -> dict[str, Any]:
        """Choose what optimizers and learning-rate schedulers to use in your optimization.

        Normally you'd need one. But in the case of GANs or similar you might have multiple.

        Examples:
            https://lightning.ai/docs/pytorch/latest/common/lightning_module.html#configure-optimizers

        :return: A dict containing the configured optimizers and learning-rate schedulers to be used for training.
        """
        optimizer = self.hparams.optimizer(params=self.parameters())
        if self.hparams.scheduler is not None:
            scheduler = self.hparams.scheduler(optimizer=optimizer)
            return {
                "optimizer": optimizer,
                "lr_scheduler": {
                    "scheduler": scheduler,
                    "monitor": self.lr_scheduler_monitor_key,
                    "interval": "epoch",
                    "frequency": 1,
                },
            }
        return {"optimizer": optimizer}

    def register_load_state_dict_pre_hook(self, model_classes: list[str], ckpt_classes: list[str]) -> None:
        """Register self.model's load_state_dict_pre_hook.

        Args:
            model_classes (list[str]): Class names from training data.
            ckpt_classes (list[str]): Class names from checkpoint state dictionary.
        """
        self.model.register_load_state_dict_pre_hook(model_classes, ckpt_classes)

    def state_dict(self) -> dict[str, Any]:
        """Return state dictionary of model entity with meta information.

        Returns:
            A dictionary containing datamodule state.

        """
        state_dict = super().state_dict()
        state_dict["meta_info"] = self.meta_info
        return state_dict

    def load_state_dict(self, state_dict: dict[str, Any], *args, **kwargs) -> None:
        """Load state dictionary from checkpoint state dictionary.

        If checkpoint's meta_info and OTXLitModule's meta_info are different,
        load_state_pre_hook for smart weight loading will be registered.
        """
        ckpt_meta_info = state_dict.pop("meta_info", None)

        if ckpt_meta_info and self.meta_info is None:
            msg = (
                "`state_dict` to load has `meta_info`, but the current model has no `meta_info`. "
                "It is recommended to set proper `meta_info` for the incremental learning case."
            )
            warnings.warn(msg, stacklevel=2)
        if ckpt_meta_info and self.meta_info and ckpt_meta_info != self.meta_info:
            logger = logging.getLogger()
            logger.info(
                f"Data classes from checkpoint: {ckpt_meta_info.class_names} -> "
                f"Data classes from training data: {self.meta_info.label_names}",
            )
            self.register_load_state_dict_pre_hook(
                self.meta_info.label_names,
                ckpt_meta_info.class_names,
            )
        return super().load_state_dict(state_dict, *args, **kwargs)

    @property
    def lr_scheduler_monitor_key(self) -> str:
        """Metric name that the learning rate scheduler monitor."""
        return "val/loss"

    @property
<<<<<<< HEAD
    def meta_info(self) -> DataMetaInfo:
        """Meta information of OTXLitModule."""
        if self._meta_info is None:
            err_msg = "meta_info is referenced before assignment"
            raise ValueError(err_msg)
        return self._meta_info

    @meta_info.setter
    def meta_info(self, meta_info: DataMetaInfo) -> None:
        self._meta_info = meta_info

    def export(self, output_dir: str) ->  str:
        """Export model"""

        model_path = Path(output_dir) / ("exported_model." + OTX_EXPORT_FORMAT_TO_EXTENSION[self._export_config.format])
        self.model.export(input_size=(self._export_config.input_height, self._export_config.input_width),
                          save_path=str(model_path),
                          format=self._export_config.format, precision=self._export_config.precision,
                          mean=self._export_config.mean,
                          std=self._export_config.std,
                          resize_mode=self._export_config.resize_mode,
                          pad_value=self._export_config.pad_value,
                          swap_rgb=self._export_config.swap_rgb,
                          label_names=self.meta_info.class_names,
                          label_ids=self.meta_info.class_names)
        return str(model_path)
=======
    def label_info(self) -> LabelInfo:
        """Get the member `OTXModel` label information."""
        return self.model.label_info

    @label_info.setter
    def label_info(self, label_info: LabelInfo | list[str]) -> None:
        """Set the member `OTXModel` label information."""
        self.model.label_info = label_info  # type: ignore[assignment]

    def export(self, output_dir: Path, export_format: OTXExportFormat) -> None:
        """Export the member `OTXModel` of this module to the specified output directory.

        Args:
            output_dir: Directory path to save exported binary files.
            export_format: Format in which this `OTXModel` is exported.
        """
        self.model.export(output_dir, export_format)
>>>>>>> 02c39384
<|MERGE_RESOLUTION|>--- conflicted
+++ resolved
@@ -16,16 +16,11 @@
 
 from otx.core.data.entity.base import OTXBatchDataEntity
 from otx.core.model.entity.base import OTXModel
-<<<<<<< HEAD
-from otx.core.types.export import OTX_EXPORT_FORMAT_TO_EXTENSION
-=======
-from otx.core.types.export import OTXExportFormat
 
 if TYPE_CHECKING:
     from pathlib import Path
 
     from otx.core.data.dataset.base import LabelInfo
->>>>>>> 02c39384
 
 
 class OTXLitModule(LightningModule):
@@ -45,11 +40,6 @@
         self.optimizer = optimizer
         self.scheduler = scheduler
         self.torch_compile = torch_compile
-<<<<<<< HEAD
-        self._meta_info: DataMetaInfo | None = None
-        self._export_config = export_config
-=======
->>>>>>> 02c39384
 
         # this line allows to access init params with 'self.hparams' attribute
         # also ensures init params will be stored in ckpt
@@ -177,34 +167,6 @@
         return "val/loss"
 
     @property
-<<<<<<< HEAD
-    def meta_info(self) -> DataMetaInfo:
-        """Meta information of OTXLitModule."""
-        if self._meta_info is None:
-            err_msg = "meta_info is referenced before assignment"
-            raise ValueError(err_msg)
-        return self._meta_info
-
-    @meta_info.setter
-    def meta_info(self, meta_info: DataMetaInfo) -> None:
-        self._meta_info = meta_info
-
-    def export(self, output_dir: str) ->  str:
-        """Export model"""
-
-        model_path = Path(output_dir) / ("exported_model." + OTX_EXPORT_FORMAT_TO_EXTENSION[self._export_config.format])
-        self.model.export(input_size=(self._export_config.input_height, self._export_config.input_width),
-                          save_path=str(model_path),
-                          format=self._export_config.format, precision=self._export_config.precision,
-                          mean=self._export_config.mean,
-                          std=self._export_config.std,
-                          resize_mode=self._export_config.resize_mode,
-                          pad_value=self._export_config.pad_value,
-                          swap_rgb=self._export_config.swap_rgb,
-                          label_names=self.meta_info.class_names,
-                          label_ids=self.meta_info.class_names)
-        return str(model_path)
-=======
     def label_info(self) -> LabelInfo:
         """Get the member `OTXModel` label information."""
         return self.model.label_info
@@ -214,12 +176,17 @@
         """Set the member `OTXModel` label information."""
         self.model.label_info = label_info  # type: ignore[assignment]
 
-    def export(self, output_dir: Path, export_format: OTXExportFormat) -> None:
+    def export(self, output_dir: Path) -> None:
         """Export the member `OTXModel` of this module to the specified output directory.
 
         Args:
             output_dir: Directory path to save exported binary files.
-            export_format: Format in which this `OTXModel` is exported.
         """
-        self.model.export(output_dir, export_format)
->>>>>>> 02c39384
+        self.model.export(input_size=(self._export_config.input_height, self._export_config.input_width),
+                          output_dir=output_dir,
+                          export_format=self._export_config.format, precision=self._export_config.precision,
+                          mean=self._export_config.mean,
+                          std=self._export_config.std,
+                          resize_mode=self._export_config.resize_mode,
+                          pad_value=self._export_config.pad_value,
+                          swap_rgb=self._export_config.swap_rgb)