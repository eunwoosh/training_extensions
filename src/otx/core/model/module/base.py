# Copyright (C) 2023 Intel Corporation
# SPDX-License-Identifier: Apache-2.0
#
"""Class definition for base lightning module used in OTX."""
from __future__ import annotations

import logging
import warnings
from typing import TYPE_CHECKING, Any

import torch
from lightning import LightningModule
from torch import Tensor

from otx.core.data.entity.base import OTXBatchDataEntity
from otx.core.model.entity.base import OTXModel
<<<<<<< HEAD

if TYPE_CHECKING:
=======
from otx.core.types.export import OTXExportFormat
from otx.core.utils.utils import is_ckpt_for_finetuning, is_ckpt_from_otx_v1

if TYPE_CHECKING:
    from pathlib import Path

    from lightning.pytorch.cli import LRSchedulerCallable, OptimizerCallable

>>>>>>> b75185c1
    from otx.core.data.dataset.base import LabelInfo


class OTXLitModule(LightningModule):
    """Base class for the lightning module used in OTX."""

    def __init__(
        self,
        otx_model: OTXModel,
        torch_compile: bool,
        optimizer: OptimizerCallable = lambda p: torch.optim.SGD(p, lr=0.01),
        scheduler: LRSchedulerCallable = torch.optim.lr_scheduler.ConstantLR,
    ):
        super().__init__()

        self.model = otx_model
        self.optimizer = optimizer
        self.scheduler = scheduler
        self.torch_compile = torch_compile

        # this line allows to access init params with 'self.hparams' attribute
        # also ensures init params will be stored in ckpt
        self.save_hyperparameters(logger=False, ignore=["otx_model"])

    def training_step(self, inputs: OTXBatchDataEntity, batch_idx: int) -> Tensor:
        """Step for model training."""
        train_loss = self.model(inputs)

        if isinstance(train_loss, Tensor):
            self.log(
                "train/loss",
                train_loss,
                on_step=True,
                on_epoch=False,
                prog_bar=True,
            )
            return train_loss
        if isinstance(train_loss, dict):
            for k, v in train_loss.items():
                self.log(
                    f"train/{k}",
                    v,
                    on_step=True,
                    on_epoch=False,
                    prog_bar=True,
                )

            total_train_loss = sum(train_loss.values())
            self.log(
                "train/loss",
                total_train_loss,
                on_step=True,
                on_epoch=False,
                prog_bar=True,
            )
            return total_train_loss

        raise TypeError(train_loss)

    def setup(self, stage: str) -> None:
        """Lightning hook that is called at the beginning of fit (train + validate), validate, test, or predict.

        This is a good hook when you need to build models dynamically or adjust something about
        them. This hook is called on every process when using DDP.

        :param stage: Either `"fit"`, `"validate"`, `"test"`, or `"predict"`.
        """
        if self.torch_compile and stage == "fit":
            self.model = torch.compile(self.model)

    def configure_optimizers(self) -> dict[str, Any]:
        """Choose what optimizers and learning-rate schedulers to use in your optimization.

        Normally you'd need one. But in the case of GANs or similar you might have multiple.

        Examples:
            https://lightning.ai/docs/pytorch/latest/common/lightning_module.html#configure-optimizers

        :return: A dict containing the configured optimizers and learning-rate schedulers to be used for training.
        """
        optimizer = self.hparams.optimizer(params=self.parameters())
        if self.hparams.scheduler is not None:
            scheduler = self.hparams.scheduler(optimizer=optimizer)
            return {
                "optimizer": optimizer,
                "lr_scheduler": {
                    "scheduler": scheduler,
                    "monitor": self.lr_scheduler_monitor_key,
                    "interval": "epoch",
                    "frequency": 1,
                },
            }
        return {"optimizer": optimizer}

    def register_load_state_dict_pre_hook(self, model_classes: list[str], ckpt_classes: list[str]) -> None:
        """Register self.model's load_state_dict_pre_hook.

        Args:
            model_classes (list[str]): Class names from training data.
            ckpt_classes (list[str]): Class names from checkpoint state dictionary.
        """
        self.model.register_load_state_dict_pre_hook(model_classes, ckpt_classes)

    def state_dict(self) -> dict[str, Any]:
        """Return state dictionary of model entity with meta information.

        Returns:
            A dictionary containing datamodule state.

        """
        state_dict = super().state_dict()
        state_dict["meta_info"] = self.meta_info
        return state_dict

    def _load_from_prev_otx_ckpt(self, state_dict: dict[str, Any]) -> dict[str, Any]:
        """Attach the model.model prefix to load without problem."""
        msg = "Trying to load the model checkpoint created by OTX 1.X. it will be converted to OTX2.0 format."
        warnings.warn(msg, stacklevel=1)
        for key in list(state_dict.keys()):
            value = state_dict.pop(key)
            new_key = "model.model." + key
            state_dict[new_key] = value
        return state_dict

    def load_state_dict(self, ckpt: dict[str, Any], *args, **kwargs) -> None:
        """Load state dictionary from checkpoint state dictionary.

        It successfully loads the checkpoint from OTX v1.x and for finetune and for resume.

        If checkpoint's meta_info and OTXLitModule's meta_info are different,
        load_state_pre_hook for smart weight loading will be registered.
        """
        if is_ckpt_from_otx_v1(ckpt):
            model_state_dict = ckpt["model"]["state_dict"]
            state_dict = self._load_from_prev_otx_ckpt(model_state_dict)
        elif is_ckpt_for_finetuning(ckpt):
            state_dict = ckpt["state_dict"]
        else:
            state_dict = ckpt

        ckpt_meta_info = state_dict.pop("meta_info", None)

        if ckpt_meta_info and self.meta_info is None:
            msg = (
                "`state_dict` to load has `meta_info`, but the current model has no `meta_info`. "
                "It is recommended to set proper `meta_info` for the incremental learning case."
            )
            warnings.warn(msg, stacklevel=2)
        if ckpt_meta_info and self.meta_info and ckpt_meta_info != self.meta_info:
            logger = logging.getLogger()
            logger.info(
                f"Data classes from checkpoint: {ckpt_meta_info.class_names} -> "
                f"Data classes from training data: {self.meta_info.label_names}",
            )
            self.register_load_state_dict_pre_hook(
                self.meta_info.class_names,
                ckpt_meta_info.label_names,
            )
        return super().load_state_dict(state_dict, *args, **kwargs)

    @property
    def lr_scheduler_monitor_key(self) -> str:
        """Metric name that the learning rate scheduler monitor."""
        return "val/loss"

    @property
    def label_info(self) -> LabelInfo:
        """Get the member `OTXModel` label information."""
        return self.model.label_info

    @label_info.setter
    def label_info(self, label_info: LabelInfo | list[str]) -> None:
        """Set the member `OTXModel` label information."""
        self.model.label_info = label_info  # type: ignore[assignment]<|MERGE_RESOLUTION|>--- conflicted
+++ resolved
@@ -14,11 +14,6 @@
 
 from otx.core.data.entity.base import OTXBatchDataEntity
 from otx.core.model.entity.base import OTXModel
-<<<<<<< HEAD
-
-if TYPE_CHECKING:
-=======
-from otx.core.types.export import OTXExportFormat
 from otx.core.utils.utils import is_ckpt_for_finetuning, is_ckpt_from_otx_v1
 
 if TYPE_CHECKING:
@@ -26,7 +21,6 @@
 
     from lightning.pytorch.cli import LRSchedulerCallable, OptimizerCallable
 
->>>>>>> b75185c1
     from otx.core.data.dataset.base import LabelInfo
 
 
