# Copyright (C) 2023 Intel Corporation
# SPDX-License-Identifier: Apache-2.0
#
"""Module for OTX classification data entities."""

from __future__ import annotations

from dataclasses import dataclass
from operator import itemgetter
from typing import TYPE_CHECKING, Any

import torch
from torchvision import tv_tensors

from otx.core.data.entity.base import (
    OTXBatchDataEntity,
    OTXBatchPredEntity,
    OTXDataEntity,
    OTXPredEntity,
)
from otx.core.data.entity.utils import register_pytree_node
from otx.core.types.task import OTXTaskType

if TYPE_CHECKING:
    from datumaro import Label, LabelCategories
    from torch import LongTensor


@register_pytree_node
@dataclass
class MulticlassClsDataEntity(OTXDataEntity):
    """Data entity for multi-class classification task.

    :param labels: labels as integer indices
    """

    @property
    def task(self) -> OTXTaskType:
        """OTX Task type definition."""
        return OTXTaskType.MULTI_CLASS_CLS

    labels: LongTensor


@dataclass
class MulticlassClsPredEntity(MulticlassClsDataEntity, OTXPredEntity):
    """Data entity to represent the multi-class classification model output prediction."""


@dataclass
class MulticlassClsBatchDataEntity(OTXBatchDataEntity[MulticlassClsDataEntity]):
    """Data entity for multi-class classification task.

    :param labels: A list of bbox labels as integer indices
    """

    labels: list[LongTensor]

    @property
    def task(self) -> OTXTaskType:
        """OTX Task type definition."""
        return OTXTaskType.MULTI_CLASS_CLS

    @classmethod
    def collate_fn(
        cls,
        entities: list[MulticlassClsDataEntity],
        stack_images: bool = True,
    ) -> MulticlassClsBatchDataEntity:
        """Collection function to collect `OTXDataEntity` into `OTXBatchDataEntity` in data loader."""
        batch_data = super().collate_fn(entities)
        batch_images = (
            tv_tensors.Image(data=torch.stack(batch_data.images, dim=0)) if stack_images else batch_data.images
        )
        return MulticlassClsBatchDataEntity(
            batch_size=batch_data.batch_size,
            images=batch_images,
            imgs_info=batch_data.imgs_info,
            labels=[entity.labels for entity in entities],
        )

    def pin_memory(self) -> MulticlassClsBatchDataEntity:
        """Pin memory for member tensor variables."""
        super().pin_memory()
        self.labels = [label.pin_memory() for label in self.labels]
        return self


@dataclass
class MulticlassClsBatchPredEntity(MulticlassClsBatchDataEntity, OTXBatchPredEntity):
    """Data entity to represent model output predictions for multi-class classification task."""


@register_pytree_node
@dataclass
class MultilabelClsDataEntity(OTXDataEntity):
    """Data entity for multi-label classification task.

    :param labels: Multi labels represented as an one-hot vector.
    """

    @property
    def task(self) -> OTXTaskType:
        """OTX Task type definition."""
        return OTXTaskType.MULTI_LABEL_CLS

    labels: LongTensor


@dataclass
class MultilabelClsPredEntity(MultilabelClsDataEntity, OTXPredEntity):
    """Data entity to represent the multi-label classification model output prediction."""


@dataclass
class MultilabelClsBatchDataEntity(OTXBatchDataEntity[MultilabelClsDataEntity]):
    """Data entity for multi-label classification task.

    :param labels: A list of labels as integer indices
    """

    labels: list[LongTensor]

    @property
    def task(self) -> OTXTaskType:
        """OTX Task type definition."""
        return OTXTaskType.MULTI_LABEL_CLS

    @classmethod
    def collate_fn(
        cls,
        entities: list[MultilabelClsDataEntity],
        stack_images: bool = True,
    ) -> MultilabelClsBatchDataEntity:
        """Collection function to collect `OTXDataEntity` into `OTXBatchDataEntity` in data loader."""
        batch_data = super().collate_fn(entities)
        batch_images = (
            tv_tensors.Image(data=torch.stack(batch_data.images, dim=0)) if stack_images else batch_data.images
        )
        return MultilabelClsBatchDataEntity(
            batch_size=batch_data.batch_size,
<<<<<<< HEAD
            images=batch_data.images,
=======
            images=batch_images,
>>>>>>> debf843f
            imgs_info=batch_data.imgs_info,
            labels=[entity.labels for entity in entities],
        )

    def pin_memory(self) -> MultilabelClsBatchDataEntity:
        """Pin memory for member tensor variables."""
        super().pin_memory()
        self.labels = [label.pin_memory() for label in self.labels]
        return self


@dataclass
class MultilabelClsBatchPredEntity(MultilabelClsBatchDataEntity, OTXBatchPredEntity):
    """Data entity to represent model output predictions for multi-label classification task."""


@dataclass
class HLabelInfo:
    """The label information represents the hierarchy.

    All params should be kept since they're also used at the Model API side.

    :param num_multiclass_heads: the number of the multiclass heads
    :param num_multilabel_classes: the number of multilabel classes
    :param head_to_logits_range: the logit range of each heads
    :param num_single_label_classes: the number of single label classes
    :param class_to_group_idx: represents the head index and label index
    :param all_groups: represents information of all groups
    :param label_to_idx: index of each label
    :param empty_multiclass_head_indices: the index of head that doesn't include any label
                                          due to the label removing

    i.e.
    Single-selection group information (Multiclass, Exclusive)
    {
        "Shape": ["Rigid", "Non-Rigid"],
        "Rigid": ["Rectangle", "Triangle"],
        "Non-Rigid": ["Circle"]
    }

    Multi-selection group information (Multilabel)
    {
        "Animal": ["Lion", "Panda"]
    }

    In the case above, HlabelInfo will be generated as below.
    NOTE, If there was only one label in the multiclass group, it will be handeled as multilabel(Circle).

        num_multiclass_heads: 2  (Shape, Rigid)
        num_multilabel_classes: 3 (Circle, Lion, Panda)
        head_to_logits_range: {'0': (0, 2), '1': (2, 4)} (Each multiclass head have 2 labels)
        num_single_label_classes: 4 (Rigid, Non-Rigid, Rectangle, Triangle)
        class_to_group_idx: {
            'Non-Rigid': (0, 0), 'Rigid': (0, 1),
            'Rectangle': (1, 0), 'Triangle': (1, 1),
            'Circle': (2, 0), 'Lion': (2,1), 'Panda': (2,2)
        } (head index, label index for each head)
        all_groups: [['Non-Rigid', 'Rigid'], ['Rectangle', 'Triangle'], ['Circle'], ['Lion'], ['Panda']]
        label_to_idx: {
            'Rigid': 0, 'Rectangle': 1,
            'Triangle': 2, 'Non-Rigid': 3, 'Circle': 4
            'Lion': 5, 'Panda': 6
        }
        label_tree_edges: [
            ["Rectangle", "Rigid"], ["Triangle", "Rigid"], ["Circle", "Non-Rigid"],
        ] # NOTE, label_tree_edges format could be changed.
        empty_multiclass_head_indices: []

    All of the member variables should be considered for the Model API.
    https://github.com/openvinotoolkit/training_extensions/blob/develop/src/otx/algorithms/classification/utils/cls_utils.py#L97
    """

    num_multiclass_heads: int
    num_multilabel_classes: int
    head_idx_to_logits_range: dict[str, tuple[int, int]]
    num_single_label_classes: int
    class_to_group_idx: dict[str, tuple[int, int]]
    all_groups: list[list[str]]
    label_to_idx: dict[str, int]
    label_tree_edges: list[list[str]]
    empty_multiclass_head_indices: list[int]

    @classmethod
    def from_dm_label_groups(cls, dm_label_categories: LabelCategories) -> HLabelInfo:
        """Generate HLabelInfo from the Datumaro LabelCategories.

        Args:
            dm_label_categories (LabelCategories): the label categories of datumaro.
        """

        def get_exclusive_group_info(all_groups: list[Label | list[Label]]) -> dict[str, Any]:
            """Get exclusive group information."""
            exclusive_groups = [g for g in all_groups if len(g) > 1]
            exclusive_groups.sort(key=itemgetter(0))

            last_logits_pos = 0
            num_single_label_classes = 0
            head_idx_to_logits_range = {}
            class_to_idx = {}

            for i, group in enumerate(exclusive_groups):
                head_idx_to_logits_range[str(i)] = (last_logits_pos, last_logits_pos + len(group))
                last_logits_pos += len(group)
                for j, c in enumerate(group):
                    class_to_idx[c] = (i, j)
                    num_single_label_classes += 1

            return {
                "num_multiclass_heads": len(exclusive_groups),
                "head_idx_to_logits_range": head_idx_to_logits_range,
                "class_to_idx": class_to_idx,
                "num_single_label_classes": num_single_label_classes,
            }

        def get_single_label_group_info(
            all_groups: list[Label | list[Label]],
            num_exclusive_groups: int,
        ) -> dict[str, Any]:
            """Get single label group information."""
            single_label_groups = [g for g in all_groups if len(g) == 1]
            single_label_groups.sort(key=itemgetter(0))

            class_to_idx = {}

            for i, group in enumerate(single_label_groups):
                class_to_idx[group[0]] = (num_exclusive_groups, i)

            return {
                "num_multilabel_classes": len(single_label_groups),
                "class_to_idx": class_to_idx,
            }

        def merge_class_to_idx(
            exclusive_ctoi: dict[str, tuple[int, int]],
            single_label_ctoi: dict[str, tuple[int, int]],
        ) -> dict[str, tuple[int, int]]:
            """Merge the class_to_idx information from exclusive and single_label groups."""

            def put_key_values(src: dict, dst: dict) -> None:
                """Put key and values from src to dst."""
                for k, v in src.items():
                    dst[k] = v

            class_to_idx: dict[str, tuple[int, int]] = {}
            put_key_values(exclusive_ctoi, class_to_idx)
            put_key_values(single_label_ctoi, class_to_idx)
            return class_to_idx

        # NOTE, this information needs for the correct prediction from Model API side.
        # However, need to check the correct format. <- TODO(sungman)
        def get_label_tree_edges(dm_label_groups: list[LabelCategories.LabelGroup]) -> list[list[str]]:
            """Get label tree edges information. Each edges represent [child, parent]."""
            return [
                [label, label_group.name]
                for label_group in dm_label_groups
                for label in label_group.labels
                if len(label_group.labels) > 1
            ]

        all_groups = [label_group.labels for label_group in dm_label_categories.label_groups]

        exclusive_group_info = get_exclusive_group_info(all_groups)
        single_label_group_info = get_single_label_group_info(all_groups, exclusive_group_info["num_multiclass_heads"])

        merged_class_to_idx = merge_class_to_idx(
            exclusive_group_info["class_to_idx"],
            single_label_group_info["class_to_idx"],
        )

        return HLabelInfo(
            num_multiclass_heads=exclusive_group_info["num_multiclass_heads"],
            num_multilabel_classes=single_label_group_info["num_multilabel_classes"],
            head_idx_to_logits_range=exclusive_group_info["head_idx_to_logits_range"],
            num_single_label_classes=exclusive_group_info["num_single_label_classes"],
            class_to_group_idx=merged_class_to_idx,
            all_groups=all_groups,
            label_to_idx=dm_label_categories._indices,  # noqa: SLF001
            label_tree_edges=get_label_tree_edges(dm_label_categories.label_groups),
            empty_multiclass_head_indices=[],  # consider the label removing case
        )


@register_pytree_node
@dataclass
class HlabelClsDataEntity(OTXDataEntity):
    """Data entity for H-label classification task.

    :param labels: labels as integer indices
    :param label_group: the group of the label
    """

    @property
    def task(self) -> OTXTaskType:
        """OTX Task type definition."""
        return OTXTaskType.H_LABEL_CLS

    labels: LongTensor


@dataclass
class HlabelClsPredEntity(HlabelClsDataEntity, OTXPredEntity):
    """Data entity to represent the H-label classification model output prediction."""


@dataclass
class HlabelClsBatchDataEntity(OTXBatchDataEntity[HlabelClsDataEntity]):
    """Data entity for H-label classification task.

    :param labels: A list of labels as integer indices
    :param label_groups: A list of label group
    """

    labels: list[LongTensor]

    @property
    def task(self) -> OTXTaskType:
        """OTX Task type definition."""
        return OTXTaskType.H_LABEL_CLS

    @classmethod
    def collate_fn(
        cls,
        entities: list[HlabelClsDataEntity],
        stack_images: bool = True,
    ) -> HlabelClsBatchDataEntity:
        """Collection function to collect `OTXDataEntity` into `OTXBatchDataEntity` in data loader."""
        batch_data = super().collate_fn(entities)
        batch_images = (
            tv_tensors.Image(data=torch.stack(batch_data.images, dim=0)) if stack_images else batch_data.images
        )
        return HlabelClsBatchDataEntity(
            batch_size=batch_data.batch_size,
            images=batch_images,
            imgs_info=batch_data.imgs_info,
            labels=[entity.labels for entity in entities],
        )


@dataclass
class HlabelClsBatchPredEntity(HlabelClsBatchDataEntity, OTXBatchPredEntity):
    """Data entity to represent model output predictions for H-label classification task."""<|MERGE_RESOLUTION|>--- conflicted
+++ resolved
@@ -139,11 +139,7 @@
         )
         return MultilabelClsBatchDataEntity(
             batch_size=batch_data.batch_size,
-<<<<<<< HEAD
-            images=batch_data.images,
-=======
             images=batch_images,
->>>>>>> debf843f
             imgs_info=batch_data.imgs_info,
             labels=[entity.labels for entity in entities],
         )
