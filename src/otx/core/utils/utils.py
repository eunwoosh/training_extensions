# Copyright (c) 2024 Intel Corporation
# SPDX-License-Identifier: Apache-2.0
#
<<<<<<< HEAD
# This source code is borrowed from https://github.com/ashleve/lightning-hydra-template

from __future__ import annotations

import warnings
from importlib.util import find_spec
from typing import Any, Callable, Optional

from omegaconf import DictConfig

from . import pylogger, rich_utils

log = pylogger.get_pylogger(__name__)


def extras(cfg: DictConfig) -> None:
    """Applies optional utilities before the task is started.

    Utilities:
        - Ignoring python warnings
        - Setting tags from command line
        - Rich config printing

    :param cfg: A DictConfig object containing the config tree.
    """
    # return if no `extras` config
    if not cfg.get("extras"):
        log.warning("Extras config not found! <cfg.extras=null>")
        return

    # disable python warnings
    if cfg.extras.get("ignore_warnings"):
        log.info("Disabling python warnings! <cfg.extras.ignore_warnings=True>")
        warnings.filterwarnings("ignore")
=======
"""Utility functions."""
>>>>>>> 935934ad


def is_ckpt_from_otx_v1(ckpt: dict) -> bool:
    """Check the checkpoint where it comes from.

    Args:
        ckpt (dict): the checkpoint file

    Returns:
        bool: True means the checkpoint comes from otx1
    """
    return "model" in ckpt and ckpt["VERSION"] == 1

<<<<<<< HEAD
    def wrap(cfg: DictConfig) -> tuple[dict[str, Any], dict[str, Any]]:
        # execute the task
        try:
            metric_dict, object_dict = task_func(cfg=cfg)

        # things to do if exception occurs
        except Exception as ex:
            # save exception to `.log` file
            log.exception("")

            # some hyperparameter combinations might be invalid or cause out-of-memory errors
            # so when using hparam search plugins like Optuna, you might want to disable
            # raising the below exception to avoid multirun failure
            raise ex

        # things to always do after either success or exception
        finally:
            # display output dir path in terminal
            log.info(f"Output dir: {cfg.paths.output_dir}")
=======
>>>>>>> 935934ad

def is_ckpt_for_finetuning(ckpt: dict) -> bool:
    """Check the checkpoint will be used to finetune.

    Args:
        ckpt (dict): the checkpoint file

<<<<<<< HEAD
        return metric_dict, object_dict

    return wrap


def get_metric_value(metric_dict: dict[str, Any], metric_name: str) -> Optional[float]:
    """Safely retrieves value of the metric logged in LightningModule.

    :param metric_dict: A dict containing metric values.
    :param metric_name: The name of the metric to retrieve.
    :return: The value of the metric.
    """
    if not metric_name:
        log.info("Metric name is None! Skipping metric value retrieval...")
        return None

    if metric_name not in metric_dict:
        raise Exception(
            f"Metric value not found! <metric_name={metric_name}>\n"
            "Make sure metric name logged in LightningModule is correct!\n"
            "Make sure `optimized_metric` name in `hparams_search` config is correct!",
        )

    metric_value = metric_dict[metric_name].item()
    log.info(f"Retrieved metric value! <{metric_name}={metric_value}>")

    return metric_value


def get_mean_std_from_data_processing(config: DictConfig) -> dict[str, Any]:
    """Get mean and std value from data_processing.

    Args:
        config (DictConfig): MM framework model config.

    Returns:
        dict[str, Any]: Dictionary with mean and std value.
    """
    return {
        "mean": config["data_preprocessor"]["mean"],
        "std": config["data_preprocessor"]["std"],
    }
=======
    Returns:
        bool: True means the checkpoint will be used to finetune.
    """
    return "state_dict" in ckpt
>>>>>>> 935934ad
<|MERGE_RESOLUTION|>--- conflicted
+++ resolved
@@ -1,44 +1,13 @@
 # Copyright (c) 2024 Intel Corporation
 # SPDX-License-Identifier: Apache-2.0
 #
-<<<<<<< HEAD
-# This source code is borrowed from https://github.com/ashleve/lightning-hydra-template
+"""Utility functions."""
 
 from __future__ import annotations
 
-import warnings
-from importlib.util import find_spec
-from typing import Any, Callable, Optional
+from typing import Any
 
 from omegaconf import DictConfig
-
-from . import pylogger, rich_utils
-
-log = pylogger.get_pylogger(__name__)
-
-
-def extras(cfg: DictConfig) -> None:
-    """Applies optional utilities before the task is started.
-
-    Utilities:
-        - Ignoring python warnings
-        - Setting tags from command line
-        - Rich config printing
-
-    :param cfg: A DictConfig object containing the config tree.
-    """
-    # return if no `extras` config
-    if not cfg.get("extras"):
-        log.warning("Extras config not found! <cfg.extras=null>")
-        return
-
-    # disable python warnings
-    if cfg.extras.get("ignore_warnings"):
-        log.info("Disabling python warnings! <cfg.extras.ignore_warnings=True>")
-        warnings.filterwarnings("ignore")
-=======
-"""Utility functions."""
->>>>>>> 935934ad
 
 
 def is_ckpt_from_otx_v1(ckpt: dict) -> bool:
@@ -52,28 +21,6 @@
     """
     return "model" in ckpt and ckpt["VERSION"] == 1
 
-<<<<<<< HEAD
-    def wrap(cfg: DictConfig) -> tuple[dict[str, Any], dict[str, Any]]:
-        # execute the task
-        try:
-            metric_dict, object_dict = task_func(cfg=cfg)
-
-        # things to do if exception occurs
-        except Exception as ex:
-            # save exception to `.log` file
-            log.exception("")
-
-            # some hyperparameter combinations might be invalid or cause out-of-memory errors
-            # so when using hparam search plugins like Optuna, you might want to disable
-            # raising the below exception to avoid multirun failure
-            raise ex
-
-        # things to always do after either success or exception
-        finally:
-            # display output dir path in terminal
-            log.info(f"Output dir: {cfg.paths.output_dir}")
-=======
->>>>>>> 935934ad
 
 def is_ckpt_for_finetuning(ckpt: dict) -> bool:
     """Check the checkpoint will be used to finetune.
@@ -81,35 +28,10 @@
     Args:
         ckpt (dict): the checkpoint file
 
-<<<<<<< HEAD
-        return metric_dict, object_dict
-
-    return wrap
-
-
-def get_metric_value(metric_dict: dict[str, Any], metric_name: str) -> Optional[float]:
-    """Safely retrieves value of the metric logged in LightningModule.
-
-    :param metric_dict: A dict containing metric values.
-    :param metric_name: The name of the metric to retrieve.
-    :return: The value of the metric.
+    Returns:
+        bool: True means the checkpoint will be used to finetune.
     """
-    if not metric_name:
-        log.info("Metric name is None! Skipping metric value retrieval...")
-        return None
-
-    if metric_name not in metric_dict:
-        raise Exception(
-            f"Metric value not found! <metric_name={metric_name}>\n"
-            "Make sure metric name logged in LightningModule is correct!\n"
-            "Make sure `optimized_metric` name in `hparams_search` config is correct!",
-        )
-
-    metric_value = metric_dict[metric_name].item()
-    log.info(f"Retrieved metric value! <{metric_name}={metric_value}>")
-
-    return metric_value
-
+    return "state_dict" in ckpt
 
 def get_mean_std_from_data_processing(config: DictConfig) -> dict[str, Any]:
     """Get mean and std value from data_processing.
@@ -123,10 +45,4 @@
     return {
         "mean": config["data_preprocessor"]["mean"],
         "std": config["data_preprocessor"]["std"],
-    }
-=======
-    Returns:
-        bool: True means the checkpoint will be used to finetune.
-    """
-    return "state_dict" in ckpt
->>>>>>> 935934ad
+    }