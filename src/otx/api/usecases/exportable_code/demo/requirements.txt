openvino==2023.0
openvino-model-api==0.1.6
<<<<<<< HEAD
otx==1.4.4
=======
otx==1.5.0rc1
>>>>>>> 6d3dd348
numpy>=1.21.0,<=1.23.5  # np.bool was removed in 1.24.0 which was used in openvino runtime<|MERGE_RESOLUTION|>--- conflicted
+++ resolved
@@ -1,8 +1,4 @@
 openvino==2023.0
 openvino-model-api==0.1.6
-<<<<<<< HEAD
-otx==1.4.4
-=======
-otx==1.5.0rc1
->>>>>>> 6d3dd348
+otx==1.5.0
 numpy>=1.21.0,<=1.23.5  # np.bool was removed in 1.24.0 which was used in openvino runtime