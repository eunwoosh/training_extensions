--- conflicted
+++ resolved
@@ -550,10 +550,6 @@
             osp.join('configs', 'custom-object-detection', 'cspdarknet_YOLOX'))
 
     @e2e_pytest_api
-<<<<<<< HEAD
-    # @pytest.mark.xfail(reason='CVS-83115')
-=======
->>>>>>> 4cfa2510
     def test_training_maskrcnn_resnet50(self):
         self.end_to_end(osp.join('/home/yuchunli/git/training_extensions/external/mmdetection/configs',
                         'custom-counting-instance-seg', 'resnet50_maskrcnn'),
