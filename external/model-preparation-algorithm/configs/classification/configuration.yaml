description: Configuration for an image classification task
header: Configuration for an image classification task
learning_parameters:
  batch_size:
    affects_outcome_of: TRAINING
    default_value: 32
    description:
      The number of training samples seen in each iteration of training.
      Increasing this value improves training time and may make the training more
      stable. A larger batch size has higher memory requirements.
    editable: true
    header: Batch size
    max_value: 512
    min_value: 1
    type: INTEGER
    ui_rules:
      action: DISABLE_EDITING
      operator: AND
      rules: []
      type: UI_RULES
    visible_in_ui: true
    warning:
      Increasing this value may cause the system to use more memory than available,
      potentially causing out of memory errors, please update with caution.
    auto_hpo_state: NOT_POSSIBLE
  description: Learning Parameters
  header: Learning Parameters
  learning_rate:
    affects_outcome_of: TRAINING
    default_value: 0.01
    description:
      Increasing this value will speed up training convergence but might
      make it unstable.
    editable: true
    header: Learning rate
    max_value: 0.1
    min_value: 1.0e-07
    type: FLOAT
    ui_rules:
      action: DISABLE_EDITING
      operator: AND
      rules: []
      type: UI_RULES
    visible_in_ui: true
    warning: null
    auto_hpo_state: NOT_POSSIBLE
  max_num_epochs:
    affects_outcome_of: TRAINING
    default_value: 200
    description:
      Increasing this value causes the results to be more robust but training
      time will be longer.
    editable: true
    header: Maximum number of training epochs
    max_value: 1000
    min_value: 1
    type: INTEGER
    ui_rules:
      action: DISABLE_EDITING
      operator: AND
      rules: []
      type: UI_RULES
    visible_in_ui: false
    warning: null
  num_iters:
    affects_outcome_of: TRAINING
    default_value: 1
    description:
      Increasing this value causes the results to be more robust but training
      time will be longer.
    editable: true
    header: Number of training iterations
    max_value: 100000
    min_value: 1
    type: INTEGER
    ui_rules:
      action: DISABLE_EDITING
      operator: AND
      rules: []
      type: UI_RULES
    value: 1
    visible_in_ui: true
    warning: null
  num_workers:
    affects_outcome_of: NONE
    default_value: 0
    description:
      Increasing this value might improve training speed however it might
      cause out of memory errors. If the number of workers is set to zero, data loading
      will happen in the main training thread.
    editable: true
    header: Number of cpu threads to use during batch generation
    max_value: 8
    min_value: 0
    type: INTEGER
    ui_rules:
      action: DISABLE_EDITING
      operator: AND
      rules: []
      type: UI_RULES
    value: 0
    visible_in_ui: true
    warning: null
  learning_rate_warmup_iters:
    affects_outcome_of: TRAINING
    default_value: 100
    description: ""
    editable: true
    header: Number of iterations for learning rate warmup
    max_value: 10000
    min_value: 0
    type: INTEGER
    ui_rules:
      action: DISABLE_EDITING
      operator: AND
      rules: []
      type: UI_RULES
    value: 100
    visible_in_ui: true
    warning: null
  enable_early_stopping:
    affects_outcome_of: TRAINING
    default_value: true
    description: Early exit from training when validation accuracy isn't changed or decreased for several epochs.
    editable: true
    header: Enable early stopping of the training
    type: BOOLEAN
    ui_rules:
      action: DISABLE_EDITING
      operator: AND
      rules: []
      type: UI_RULES
    visible_in_ui: true
    warning: null
  early_stop_start:
    affects_outcome_of: TRAINING
    default_value: 3
    editable: true
    header: Start epoch for early stopping
    max_value: 1000
    min_value: 0
    type: INTEGER
    ui_rules:
      action: DISABLE_EDITING
      operator: AND
      rules: []
      type: UI_RULES
    value: 3
    visible_in_ui: false
  early_stop_patience:
    affects_outcome_of: TRAINING
    default_value: 8
    description: Training will stop if the model does not improve within the number of epochs of patience.
    editable: true
    header: Patience for early stopping
    max_value: 50
    min_value: 0
    type: INTEGER
    ui_rules:
      action: DISABLE_EDITING
      operator: AND
      rules: []
      type: UI_RULES
    value: 8
    visible_in_ui: true
    warning: This is applied exclusively when early stopping is enabled.
  early_stop_iteration_patience:
    affects_outcome_of: TRAINING
    default_value: 0
    description:
<<<<<<< HEAD
      Training will stop if the model does not improve within the number of iterations of patience.
=======
      Training will stop if the model does not improve within the number of iterations of patience. 
>>>>>>> f4a4827e
      This ensures the model is trained enough with the number of iterations of patience before early stopping.
    editable: true
    header: Iteration patience for early stopping
    max_value: 1000
    min_value: 0
    type: INTEGER
    ui_rules:
      action: DISABLE_EDITING
      operator: AND
      rules: []
      type: UI_RULES
    value: 0
    visible_in_ui: true
    warning: This is applied exclusively when early stopping is enabled.
  type: PARAMETER_GROUP
  visible_in_ui: true
pot_parameters:
  description: POT Parameters
  header: POT Parameters
  preset:
    affects_outcome_of: NONE
    default_value: Performance
    description: Quantization preset that defines quantization scheme
    editable: false
    enum_name: POTQuantizationPreset
    header: Preset
    options:
      MIXED: Mixed
      PERFORMANCE: Performance
    type: SELECTABLE
    ui_rules:
      action: DISABLE_EDITING
      operator: AND
      rules: []
      type: UI_RULES
    visible_in_ui: false
    warning: null
  stat_subset_size:
    affects_outcome_of: NONE
    default_value: 300
    description: Number of data samples used for post-training optimization
    editable: true
    header: Number of data samples
    max_value: 9223372036854775807
    min_value: 1
    type: INTEGER
    ui_rules:
      action: DISABLE_EDITING
      operator: AND
      rules: []
      type: UI_RULES
    visible_in_ui: true
    warning: null
  type: PARAMETER_GROUP
  visible_in_ui: true
type: CONFIGURABLE_PARAMETERS
visible_in_ui: true
nncf_optimization:
  description: Optimization by NNCF
  header: Optimization by NNCF
  enable_quantization:
    affects_outcome_of: TRAINING
    default_value: true
    description: Enable quantization algorithm
    editable: true
    header: Enable quantization algorithm
    type: BOOLEAN
    ui_rules:
      action: DISABLE_EDITING
      operator: AND
      rules: []
      type: UI_RULES
    value: true
    visible_in_ui: true
    warning: null
  enable_pruning:
    affects_outcome_of: TRAINING
    default_value: false
    description: Enable filter pruning algorithm
    editable: true
    header: Enable filter pruning algorithm
    type: BOOLEAN
    ui_rules:
      action: DISABLE_EDITING
      operator: AND
      rules: []
      type: UI_RULES
    value: false
    visible_in_ui: true
    warning: null
  pruning_supported:
    affects_outcome_of: TRAINING
    default_value: false
    description: Whether filter pruning is supported
    editable: false
    header: Whether filter pruning is supported
    type: BOOLEAN
    ui_rules:
      action: DISABLE_EDITING
      operator: AND
      rules: []
      type: UI_RULES
    value: false
    visible_in_ui: false
    warning: null
  maximal_accuracy_degradation:
    affects_outcome_of: TRAINING
    default_value: 1.0
    description: The maximal allowed accuracy metric drop
    editable: true
    header: Maximum accuracy degradation
    max_value: 100.0
    min_value: 0.0
    type: FLOAT
    ui_rules:
      action: DISABLE_EDITING
      operator: AND
      rules: []
      type: UI_RULES
    value: 1.0
    visible_in_ui: true
    warning: null
  type: PARAMETER_GROUP
  visible_in_ui: true
algo_backend:
  description: parameters for algo backend
  header: Algo backend parameters
  train_type:
    affects_outcome_of: NONE
    default_value: Incremental
    description: Quantization preset that defines quantization scheme
    editable: false
    enum_name: TrainType
    header: train type
    options:
      Incremental: "Incremental"
    type: SELECTABLE
    ui_rules:
      action: DISABLE_EDITING
      operator: AND
      rules: []
      type: UI_RULES
    value: Incremental
    visible_in_ui: True
    warning: null
  type: PARAMETER_GROUP
  visible_in_ui: true<|MERGE_RESOLUTION|>--- conflicted
+++ resolved
@@ -168,11 +168,7 @@
     affects_outcome_of: TRAINING
     default_value: 0
     description:
-<<<<<<< HEAD
-      Training will stop if the model does not improve within the number of iterations of patience.
-=======
       Training will stop if the model does not improve within the number of iterations of patience. 
->>>>>>> f4a4827e
       This ensures the model is trained enough with the number of iterations of patience before early stopping.
     editable: true
     header: Iteration patience for early stopping
