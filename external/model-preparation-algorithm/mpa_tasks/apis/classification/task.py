--- conflicted
+++ resolved
@@ -280,26 +280,13 @@
 
     def _init_recipe_hparam(self) -> dict:
         warmup_iters = int(self._hyperparams.learning_parameters.learning_rate_warmup_iters)
-        lr_config = (
-            ConfigDict(warmup_iters=warmup_iters)
-            if warmup_iters > 0
+        lr_config = ConfigDict(warmup_iters=warmup_iters) if warmup_iters > 0 \
             else ConfigDict(warmup_iters=warmup_iters, warmup=None)
-<<<<<<< HEAD
-        )
-
-        if self._hyperparams.learning_parameters.enable_early_stopping:
-            early_stop = ConfigDict(
-                start=int(self._hyperparams.learning_parameters.early_stop_start),
-                patience=int(self._hyperparams.learning_parameters.early_stop_patience),
-                iteration_patience=int(self._hyperparams.learning_parameters.early_stop_iteration_patience),
-            )
-=======
 
         if self._hyperparams.learning_parameters.enable_early_stopping:
             early_stop = ConfigDict(start=int(self._hyperparams.learning_parameters.early_stop_start),
                                     patience=int(self._hyperparams.learning_parameters.early_stop_patience),
                                     iteration_patience=int(self._hyperparams.learning_parameters.early_stop_iteration_patience))
->>>>>>> f4a4827e
         else:
             early_stop = False
 
@@ -418,16 +405,6 @@
     def _patch_evaluation(self, config: MPAConfig):
         cfg = config.evaluation
         if self._multilabel:
-<<<<<<< HEAD
-            cfg.metric = ["accuracy-mlc", "mAP", "CP", "OP", "CR", "OR", "CF1", "OF1"]
-            config.early_stop_metric = "mAP"
-        elif self._hierarchical:
-            cfg.metric = ["MHAcc", "avgClsAcc", "mAP"]
-            config.early_stop_metric = "MHAcc"
-        else:
-            cfg.metric = ["accuracy", "class_accuracy"]
-            config.early_stop_metric = "accuracy"
-=======
             cfg.metric = ['accuracy-mlc', 'mAP', 'CP', 'OP', 'CR', 'OR', 'CF1', 'OF1']
             config.early_stop_metric = 'mAP'
         elif self._hierarchical:
@@ -436,7 +413,6 @@
         else:
             cfg.metric = ['accuracy', 'class_accuracy']
             config.early_stop_metric = 'accuracy'
->>>>>>> f4a4827e
 
 
 class ClassificationTrainTask(ClassificationInferenceTask):
