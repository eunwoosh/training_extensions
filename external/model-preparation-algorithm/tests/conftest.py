--- conflicted
+++ resolved
@@ -1,89 +1,81 @@
-# Copyright (C) 2022 Intel Corporation
-# SPDX-License-Identifier: Apache-2.0
-#
-
-try:
-    import e2e.fixtures
-<<<<<<< HEAD
-
-=======
->>>>>>> 232ed030
-    from e2e.conftest_utils import *  # noqa
-    from e2e.conftest_utils import pytest_addoption as _e2e_pytest_addoption  # noqa
-    from e2e import config  # noqa
-    from e2e.utils import get_plugins_from_packages
-
-    pytest_plugins = get_plugins_from_packages([e2e])
-    import os
-    from e2e import config as config_e2e
-
-    config_e2e.repository_name = os.environ.get(
-        "TT_REPOSITORY_NAME",
-        "ote/training_extensions/external/model-preparation-algorithm",
-    )
-except ImportError:
-    _e2e_pytest_addoption = None
-    pass
-<<<<<<< HEAD
-=======
-
->>>>>>> 232ed030
-import pytest
-from ote_sdk.test_suite.pytest_insertions import (
-    get_pytest_plugins_from_ote,
-    ote_conftest_insertion,
-    ote_pytest_generate_tests_insertion,
-    ote_pytest_addoption_insertion,
-)
-from ote_sdk.test_suite.training_tests_common import REALLIFE_USECASE_CONSTANT
-
-pytest_plugins = get_pytest_plugins_from_ote()
-
-ote_conftest_insertion(default_repository_name="ote/training_extensions/external/model-preparation-algorithm")
-
-
-@pytest.fixture
-def ote_test_domain_fx():
-    raise NotImplementedError("Please, implement the fixture ote_test_domain_fx in your test file")
-
-
-@pytest.fixture
-def ote_test_scenario_fx(current_test_parameters_fx):
-    assert isinstance(current_test_parameters_fx, dict)
-    if current_test_parameters_fx.get("usecase") == REALLIFE_USECASE_CONSTANT:
-        return "performance"
-    else:
-        return "integration"
-
-
-@pytest.fixture(scope="session")
-def ote_templates_root_dir_fx():
-    import os.path as osp
-    import logging
-
-    logger = logging.getLogger(__name__)
-    root = osp.dirname(osp.dirname(osp.realpath(__file__)))
-    root = f"{root}/configs/"
-    logger.debug(f"overloaded ote_templates_root_dir_fx: return {root}")
-    return root
-
-
-@pytest.fixture(scope="session")
-def ote_reference_root_dir_fx():
-    import os.path as osp
-    import logging
-
-    logger = logging.getLogger(__name__)
-    root = osp.dirname(osp.dirname(osp.realpath(__file__)))
-    root = f"{root}/tests/reference/"
-    logger.debug(f"overloaded ote_reference_root_dir_fx: return {root}")
-    return root
-
-
-# pytest magic
-def pytest_generate_tests(metafunc):
-    ote_pytest_generate_tests_insertion(metafunc)
-
-
-def pytest_addoption(parser):
-    ote_pytest_addoption_insertion(parser)
+# Copyright (C) 2022 Intel Corporation
+# SPDX-License-Identifier: Apache-2.0
+#
+
+try:
+    import e2e.fixtures
+    from e2e.conftest_utils import *  # noqa
+    from e2e.conftest_utils import pytest_addoption as _e2e_pytest_addoption  # noqa
+    from e2e import config  # noqa
+    from e2e.utils import get_plugins_from_packages
+
+    pytest_plugins = get_plugins_from_packages([e2e])
+    import os
+    from e2e import config as config_e2e
+
+    config_e2e.repository_name = os.environ.get(
+        "TT_REPOSITORY_NAME",
+        "ote/training_extensions/external/model-preparation-algorithm",
+    )
+except ImportError:
+    _e2e_pytest_addoption = None
+    pass
+import pytest
+from ote_sdk.test_suite.pytest_insertions import (
+    get_pytest_plugins_from_ote,
+    ote_conftest_insertion,
+    ote_pytest_generate_tests_insertion,
+    ote_pytest_addoption_insertion,
+)
+from ote_sdk.test_suite.training_tests_common import REALLIFE_USECASE_CONSTANT
+
+pytest_plugins = get_pytest_plugins_from_ote()
+
+ote_conftest_insertion(default_repository_name="ote/training_extensions/external/model-preparation-algorithm")
+
+
+@pytest.fixture
+def ote_test_domain_fx():
+    raise NotImplementedError("Please, implement the fixture ote_test_domain_fx in your test file")
+
+
+@pytest.fixture
+def ote_test_scenario_fx(current_test_parameters_fx):
+    assert isinstance(current_test_parameters_fx, dict)
+    if current_test_parameters_fx.get("usecase") == REALLIFE_USECASE_CONSTANT:
+        return "performance"
+    else:
+        return "integration"
+
+
+@pytest.fixture(scope="session")
+def ote_templates_root_dir_fx():
+    import os.path as osp
+    import logging
+
+    logger = logging.getLogger(__name__)
+    root = osp.dirname(osp.dirname(osp.realpath(__file__)))
+    root = f"{root}/configs/"
+    logger.debug(f"overloaded ote_templates_root_dir_fx: return {root}")
+    return root
+
+
+@pytest.fixture(scope="session")
+def ote_reference_root_dir_fx():
+    import os.path as osp
+    import logging
+
+    logger = logging.getLogger(__name__)
+    root = osp.dirname(osp.dirname(osp.realpath(__file__)))
+    root = f"{root}/tests/reference/"
+    logger.debug(f"overloaded ote_reference_root_dir_fx: return {root}")
+    return root
+
+
+# pytest magic
+def pytest_generate_tests(metafunc):
+    ote_pytest_generate_tests_insertion(metafunc)
+
+
+def pytest_addoption(parser):
+    ote_pytest_addoption_insertion(parser)