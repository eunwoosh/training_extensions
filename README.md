--- conflicted
+++ resolved
@@ -68,12 +68,8 @@
 
 # Misc
 
-<<<<<<< HEAD
 Models that were previously developed can be found [here](misc).
-=======
-Models that were previously developed can be found [here](misc/README.md).
 
 # Contributing
 
 Please read the [contribution guidelines](CONTRIBUTING.md) before starting work on a pull request.
->>>>>>> a8fc1a70
