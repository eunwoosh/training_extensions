--- conflicted
+++ resolved
@@ -111,10 +111,7 @@
         fxt_model: Benchmark.Model,
         fxt_dataset: Benchmark.Dataset,
         fxt_benchmark: Benchmark,
-<<<<<<< HEAD
-=======
         fxt_resume_from: Path | None,
->>>>>>> 99ce015b
         fxt_accelerator: str,
     ):
         if fxt_model.name == "maskrcnn_r50" and fxt_accelerator == "xpu":
@@ -211,10 +208,7 @@
         fxt_model: Benchmark.Model,
         fxt_dataset: Benchmark.Dataset,
         fxt_benchmark: Benchmark,
-<<<<<<< HEAD
-=======
         fxt_resume_from: Path | None,
->>>>>>> 99ce015b
         fxt_accelerator: str,
     ):
         if fxt_model.name == "maskrcnn_r50" and fxt_accelerator == "xpu":
