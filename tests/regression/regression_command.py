import json
import os

from tests.test_suite.run_test_command import (
    get_template_dir,
    check_run,
)


def regression_eval_testing(
    template,
    root,
    otx_dir,
    args,
    criteria,
    result_dict,
    threshold=0.10,
):
    regression_result = {
        "passed": True,
        "log": "",
    }

    template_work_dir = get_template_dir(template, root)

    command_line = [
        "otx",
        "eval",
        template.model_template_path,
        "--test-data-roots",
        f'{os.path.join(otx_dir, args["--test-data-roots"])}',
        "--load-weights",
        f"{template_work_dir}/trained_{template.model_template_id}/models/weights.pth",
        "--output",
        f"{template_work_dir}/trained_{template.model_template_id}",
    ]
    command_line.extend(["--workspace", f"{template_work_dir}"])
    command_line.extend(args.get("eval_params", []))
    check_run(command_line)

    performance_json_path = f"{template_work_dir}/trained_{template.model_template_id}/performance.json"
    assert os.path.exists(performance_json_path)

    with open(performance_json_path) as read_file:
        trained_performance = json.load(read_file)

    for k in trained_performance.keys():
        result_dict[k] = round(trained_performance[k], 3)
        model_criteria = 0.0
        if template.name not in criteria.keys():
            regression_result["passed"] = False
            regression_result["log"] = (
                f"Cannot find regression criteria for the template '{template.name}'. "
                + f"train_performance = {trained_performance}"
            )
        else:
            model_criteria = criteria[template.name] * (1.0 - threshold)
            if trained_performance[k] < model_criteria:
                regression_result["passed"] = False
                regression_result[
                    "log"
                ] = f"[{template.name}] Performance: ({trained_performance[k]}) < Criteria: ({model_criteria}), "
                f"threshold: {threshold}."

    result_dict["Model size (MB)"] = round(
        os.path.getsize(f"{template_work_dir}/trained_{template.model_template_id}/models/weights.pth") / 1e6, 2
    )

    return regression_result


def regression_openvino_testing(
    template,
    root,
    otx_dir,
    args,
    threshold=0.0,
    criteria=None,
    reg_threshold=0.10,
    result_dict=None,
    half_precision=False,
):
    regression_result = {
        "passed": True,
        "log": "",
    }

    template_work_dir = get_template_dir(template, root)
    weights_path = f"{template_work_dir}/exported_{template.model_template_id}/openvino.xml"
    output_path = f"{template_work_dir}/exported_{template.model_template_id}"
    perf_path = f"{template_work_dir}/exported_{template.model_template_id}/performance.json"

    if half_precision:
        weights_path = f"{template_work_dir}/exported_{template.model_template_id}_fp16/openvino.xml"
        output_path = f"{template_work_dir}/exported_{template.model_template_id}_fp16"
        perf_path = f"{template_work_dir}/exported_{template.model_template_id}_fp16/performance.json"

    command_line = [
        "otx",
        "eval",
        template.model_template_path,
        "--test-data-roots",
        f'{os.path.join(otx_dir, args["--test-data-roots"])}',
        "--load-weights",
        weights_path,
        "--output",
        output_path,
    ]
    command_line.extend(["--workspace", f"{template_work_dir}"])
    check_run(command_line)

    trained_perf_path = f"{template_work_dir}/trained_{template.model_template_id}/performance.json"
    assert os.path.exists(trained_perf_path)
    with open(trained_perf_path) as read_file:
        trained_performance = json.load(read_file)

    assert os.path.exists(perf_path)
    with open(perf_path) as read_file:
        exported_performance = json.load(read_file)

    for k in trained_performance.keys():
        if k == "avg_time_per_image":
            continue
        result_dict[k] = round(exported_performance[k], 3)
        if (
            exported_performance[k] < trained_performance[k]
            and abs(trained_performance[k] - exported_performance[k]) / (trained_performance[k] + 1e-10) > threshold
        ):
            regression_result["passed"] = False
            regression_result[
                "log"
            ] = f"[{template.name}] {trained_performance[k]=}, {exported_performance[k]=}, {threshold=}"

    return regression_result


def regression_deployment_testing(
    template, root, otx_dir, args, threshold=0.0, criteria=None, reg_threshold=0.10, result_dict=None
):
    regression_result = {
        "passed": True,
        "log": "",
    }

    template_work_dir = get_template_dir(template, root)
    command_line = [
        "otx",
        "eval",
        template.model_template_path,
        "--test-data-roots",
        f'{os.path.join(otx_dir, args["--test-data-roots"])}',
        "--load-weights",
        f"{template_work_dir}/deployed_{template.model_template_id}/openvino.zip",
        "--output",
        f"{template_work_dir}/deployed_{template.model_template_id}",
    ]
    command_line.extend(["--workspace", f"{template_work_dir}"])
    check_run(command_line)
    assert os.path.exists(f"{template_work_dir}/deployed_{template.model_template_id}/performance.json")
    with open(f"{template_work_dir}/exported_{template.model_template_id}/performance.json") as read_file:
        exported_performance = json.load(read_file)
    with open(f"{template_work_dir}/deployed_{template.model_template_id}/performance.json") as read_file:
        deployed_performance = json.load(read_file)

    for k in exported_performance.keys():
        if k == "avg_time_per_image":
            continue
<<<<<<< HEAD
        if isinstance(criteria, dict) and template.name in criteria.keys():
            result_dict[k] = round(deployed_performance[k], 3)
            if deployed_performance[k] < modified_criteria:
                regression_result["passed"] = False
                regression_result[
                    "log"
                ] = f"Deploy performance: ({deployed_performance[k]}) < Criteria: ({modified_criteria})."
=======
        result_dict[k] = round(deployed_performance[k], 3)
>>>>>>> 41fdefa7
        if (
            deployed_performance[k] < exported_performance[k]
            and abs(exported_performance[k] - deployed_performance[k]) / (exported_performance[k] + 1e-10) > threshold
        ):
            regression_result["passed"] = False
            regression_result[
                "log"
            ] = f"[{template.name}] {exported_performance[k]=}, {deployed_performance[k]=}, {threshold=}"

    return regression_result


def regression_nncf_eval_testing(
    template, root, otx_dir, args, threshold=0.01, criteria=None, reg_threshold=0.10, result_dict=None
):
    regression_result = {
        "passed": True,
        "log": "",
    }

    template_work_dir = get_template_dir(template, root)
    command_line = [
        "otx",
        "eval",
        template.model_template_path,
        "--test-data-roots",
        f'{os.path.join(otx_dir, args["--test-data-roots"])}',
        "--load-weights",
        f"{template_work_dir}/nncf_{template.model_template_id}/weights.pth",
        "--output",
        f"{template_work_dir}/nncf_{template.model_template_id}",
    ]
    command_line.extend(["--workspace", f"{template_work_dir}"])
    check_run(command_line)
    assert os.path.exists(f"{template_work_dir}/nncf_{template.model_template_id}/performance.json")
    with open(f"{template_work_dir}/nncf_{template.model_template_id}/nncf_performance.json") as read_file:
        trained_performance = json.load(read_file)
    with open(f"{template_work_dir}/nncf_{template.model_template_id}/performance.json") as read_file:
        evaluated_performance = json.load(read_file)

    for k in trained_performance.keys():
        result_dict[k] = round(evaluated_performance[k], 3)
        model_criteria = 0.0
        if template.name not in criteria.keys():
            regression_result["passed"] = False
            regression_result["log"] = (
                f"Cannot find regression criteria for the template '{template.name}'. "
                + f"{trained_performance=}, {evaluated_performance=}"
            )
        else:
            model_criteria = criteria[template.name] * (1.0 - threshold)
            if evaluated_performance[k] < model_criteria:
                regression_result["passed"] = False
                regression_result[
                    "log"
                ] = f"[{template.name}] NNCF performance is lower than criteria: {evaluated_performance[k]=}, "
                f"{model_criteria=}, {threshold=}"
            elif evaluated_performance[k] < trained_performance[k]:
                regression_result["passed"] = False
                regression_result[
                    "log"
                ] = f"[{template.name}] NNCF eval performance is lower than train: {evaluated_performance[k]=}, "
                f"{trained_performance=}"
            elif abs(trained_performance[k] - evaluated_performance[k]) / (trained_performance[k] + 1e-10) > threshold:
                regression_result["passed"] = False
                regression_result[
                    "log"
                ] = f"[{template.name}] NNCF train & eval delta is too big: {evaluated_performance[k]=}, "
                f"{trained_performance[k]=}, {threshold=}"

    return regression_result


def regression_ptq_eval_testing(template, root, otx_dir, args, criteria=None, reg_threshold=0.10, result_dict=None):
    regression_result = {
        "passed": True,
        "log": "",
    }

    template_work_dir = get_template_dir(template, root)
    command_line = [
        "otx",
        "eval",
        template.model_template_path,
        "--test-data-roots",
        f'{os.path.join(otx_dir, args["--test-data-roots"])}',
        "--load-weights",
        f"{template_work_dir}/ptq_{template.model_template_id}/openvino.xml",
        "--output",
        f"{template_work_dir}/ptq_{template.model_template_id}",
    ]
    command_line.extend(["--workspace", f"{template_work_dir}"])
    check_run(command_line)
    assert os.path.exists(f"{template_work_dir}/ptq_{template.model_template_id}/performance.json")

    with open(f"{template_work_dir}/ptq_{template.model_template_id}/performance.json") as read_file:
        ptq_performance = json.load(read_file)

    for k in ptq_performance.keys():
        result_dict[k] = round(ptq_performance[k], 3)
        model_criteria = 0.0
        if template.name not in criteria.keys():
            regression_result["passed"] = False
            regression_result["log"] = (
                f"Cannot find regression criteria for the template '{template.name}'. " + f"{ptq_performance=}"
            )
        else:
            model_criteria = criteria[template.name] * (1.0 * reg_threshold)
            if ptq_performance[k] < model_criteria:
                regression_result["passed"] = False
                regression_result[
                    "log"
                ] = f"[{template.name}] ptq performance: {ptq_performance[k]=}, {model_criteria=}, {reg_threshold=}"

    return regression_result


def regression_train_time_testing(train_time_criteria, e2e_train_time, template, threshold=0.30):
    """Measure train+val time and comapre with test criteria.

    Test criteria was set by previous measurement.
    """
    regression_result = {
        "passed": True,
        "log": "",
    }

    e2e_train_time_criteria = train_time_criteria[template.name] if template.name in train_time_criteria.keys() else 0.0
    modified_train_criteria = e2e_train_time_criteria + (e2e_train_time_criteria * threshold)

    if e2e_train_time > modified_train_criteria:
        regression_result["passed"] = False
        regression_result[
            "log"
        ] = f"[{template.name}] Train time: ({e2e_train_time}) < Criteria: ({modified_train_criteria})."

    return regression_result


def regression_eval_time_testing(eval_time_criteria, e2e_eval_time, template, threshold=0.30):
    """Measure evaluation time and comapre with test criteria.

    Test criteria was set by previous measurement.
    """
    regression_result = {
        "passed": True,
        "log": "",
    }

    e2e_eval_time_criteria = eval_time_criteria[template.name] if template.name in eval_time_criteria.keys() else 0.0
    modified_eval_criteria = e2e_eval_time_criteria + (e2e_eval_time_criteria * threshold)

    if e2e_eval_time > modified_eval_criteria:
        regression_result["passed"] = False
        regression_result[
            "log"
        ] = f"[{template.name}] Eval time: ({e2e_eval_time}) < criteria: ({modified_eval_criteria})."

    return regression_result<|MERGE_RESOLUTION|>--- conflicted
+++ resolved
@@ -165,17 +165,7 @@
     for k in exported_performance.keys():
         if k == "avg_time_per_image":
             continue
-<<<<<<< HEAD
-        if isinstance(criteria, dict) and template.name in criteria.keys():
-            result_dict[k] = round(deployed_performance[k], 3)
-            if deployed_performance[k] < modified_criteria:
-                regression_result["passed"] = False
-                regression_result[
-                    "log"
-                ] = f"Deploy performance: ({deployed_performance[k]}) < Criteria: ({modified_criteria})."
-=======
         result_dict[k] = round(deployed_performance[k], 3)
->>>>>>> 41fdefa7
         if (
             deployed_performance[k] < exported_performance[k]
             and abs(exported_performance[k] - deployed_performance[k]) / (exported_performance[k] + 1e-10) > threshold
