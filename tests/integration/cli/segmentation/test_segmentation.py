"""Tests for Semantic segmentation with OTX CLI"""
# Copyright (C) 2022 Intel Corporation
# SPDX-License-Identifier: Apache-2.0
#
import copy
import os

import pytest
import torch

from otx.api.entities.model_template import parse_model_template
from tests.test_suite.e2e_test_system import e2e_pytest_component
from tests.test_suite.run_test_command import (
    get_template_dir,
    nncf_optimize_testing,
    otx_deploy_openvino_testing,
    otx_eval_deployment_testing,
    otx_eval_openvino_testing,
    otx_eval_testing,
    otx_export_testing,
    otx_hpo_testing,
    otx_resume_testing,
    otx_train_testing,
)

args = {
    "--train-data-roots": "tests/assets/common_semantic_segmentation_dataset/train",
    "--val-data-roots": "tests/assets/common_semantic_segmentation_dataset/val",
    "--test-data-roots": "tests/assets/common_semantic_segmentation_dataset/val",
    "--input": "tests/assets/common_semantic_segmentation_dataset/train/images",
    "train_params": [
        "params",
        "--learning_parameters.learning_rate_fixed_iters",
        "0",
        "--learning_parameters.learning_rate_warmup_iters",
        "1",
        "--learning_parameters.num_iters",
        "1",
        "--learning_parameters.batch_size",
        "4",
    ],
}

args_semisl = {
    "--train-data-roots": "tests/assets/common_semantic_segmentation_dataset/train",
    "--val-data-roots": "tests/assets/common_semantic_segmentation_dataset/val",
    "--test-data-roots": "tests/assets/common_semantic_segmentation_dataset/val",
    "--unlabeled-data-roots": "tests/assets/common_semantic_segmentation_dataset/train",
    "train_params": [
        "params",
        "--learning_parameters.num_iters",
        "2",
        "--learning_parameters.batch_size",
        "4",
        "--algo_backend.train_type",
        "SEMISUPERVISED",
    ],
}

args_selfsl = {
    "--train-data-roots": "tests/assets/common_semantic_segmentation_dataset/train",
    "--input": "tests/assets/segmentation/custom/images/training",
    "train_params": [
        "params",
        "--learning_parameters.num_iters",
        "2",
        "--learning_parameters.batch_size",
        "4",
        "--algo_backend.train_type",
        "SELFSUPERVISED",
    ],
}

# Training params for resume, num_iters*2
resume_params = [
    "params",
    "--learning_parameters.num_iters",
    "2",
    "--learning_parameters.batch_size",
    "4",
]

otx_dir = os.getcwd()

MULTI_GPU_UNAVAILABLE = torch.cuda.device_count() <= 1
default_template = parse_model_template(
    os.path.join("otx/algorithms/segmentation/configs", "ocr_lite_hrnet_18_mod2", "template.yaml")
)
templates = [default_template]
templates_ids = [default_template.model_template_id]


class TestSegmentationCLI:
    @e2e_pytest_component
    @pytest.mark.parametrize("template", templates, ids=templates_ids)
<<<<<<< HEAD
    def test_otx_multi_gpu_train_semi(self, template, tmp_dir_path):
        args1 = copy.deepcopy(args_semisl)
=======
    def test_otx_train_supcon(self, template, tmp_dir_path):
        args1 = copy.deepcopy(args)
        args1["train_params"].extend(["--learning_parameters.enable_supcon", "True"])
        otx_train_testing(template, tmp_dir_path, otx_dir, args1)

    @e2e_pytest_component
    @pytest.mark.parametrize("template", templates, ids=templates_ids)
    def test_otx_train(self, template, tmp_dir_path):
        tmp_dir_path = tmp_dir_path / "segmentation"
        otx_train_testing(template, tmp_dir_path, otx_dir, args)

    @e2e_pytest_component
    @pytest.mark.parametrize("template", templates, ids=templates_ids)
    def test_otx_resume(self, template, tmp_dir_path):
        tmp_dir_path = tmp_dir_path / "segmentation/test_resume"
        otx_resume_testing(template, tmp_dir_path, otx_dir, args)
        template_work_dir = get_template_dir(template, tmp_dir_path)
        args1 = copy.deepcopy(args)
        args1["train_params"] = resume_params
        args1["--resume-from"] = f"{template_work_dir}/trained_for_resume_{template.model_template_id}/weights.pth"
        otx_resume_testing(template, tmp_dir_path, otx_dir, args1)

    @e2e_pytest_component
    @pytest.mark.parametrize("template", templates, ids=templates_ids)
    def test_otx_export(self, template, tmp_dir_path):
        tmp_dir_path = tmp_dir_path / "segmentation"
        otx_export_testing(template, tmp_dir_path)

    @e2e_pytest_component
    @pytest.mark.parametrize("template", templates, ids=templates_ids)
    def test_otx_eval(self, template, tmp_dir_path):
        tmp_dir_path = tmp_dir_path / "segmentation"
        otx_eval_testing(template, tmp_dir_path, otx_dir, args)

    @e2e_pytest_component
    @pytest.mark.parametrize("template", templates, ids=templates_ids)
    def test_otx_eval_openvino(self, template, tmp_dir_path):
        tmp_dir_path = tmp_dir_path / "segmentation"
        otx_eval_openvino_testing(template, tmp_dir_path, otx_dir, args, threshold=1.0)

    @e2e_pytest_component
    @pytest.mark.parametrize("template", templates, ids=templates_ids)
    def test_otx_deploy_openvino(self, template, tmp_dir_path):
        tmp_dir_path = tmp_dir_path / "segmentation"
        otx_deploy_openvino_testing(template, tmp_dir_path, otx_dir, args)

    @e2e_pytest_component
    @pytest.mark.parametrize("template", templates, ids=templates_ids)
    def test_otx_eval_deployment(self, template, tmp_dir_path):
        tmp_dir_path = tmp_dir_path / "segmentation"
        otx_eval_deployment_testing(template, tmp_dir_path, otx_dir, args, threshold=1.0)

    @e2e_pytest_component
    @pytest.mark.parametrize("template", templates, ids=templates_ids)
    def test_otx_hpo(self, template, tmp_dir_path):
        tmp_dir_path = tmp_dir_path / "segmentation/test_hpo"
        otx_hpo_testing(template, tmp_dir_path, otx_dir, args)

    @e2e_pytest_component
    @pytest.mark.parametrize("template", templates, ids=templates_ids)
    def test_nncf_optimize(self, template, tmp_dir_path):
        tmp_dir_path = tmp_dir_path / "segmentation"
        if template.entrypoints.nncf is None:
            pytest.skip("nncf entrypoint is none")

        nncf_optimize_testing(template, tmp_dir_path, otx_dir, args)

    @e2e_pytest_component
    @pytest.mark.skip(reason="CVS-101246 Multi-GPU tests are stuck while CI is running")
    @pytest.mark.skipif(MULTI_GPU_UNAVAILABLE, reason="The number of gpu is insufficient")
    @pytest.mark.parametrize("template", templates, ids=templates_ids)
    def test_otx_multi_gpu_train(self, template, tmp_dir_path):
        tmp_dir_path = tmp_dir_path / "segmentation/test_multi_gpu"
        args1 = copy.deepcopy(args)
>>>>>>> af3c3b15
        args1["--gpus"] = "0,1"
        otx_train_testing(template, tmp_dir_path, otx_dir, args1)

    @e2e_pytest_component
    @pytest.mark.parametrize("template", templates, ids=templates_ids)
<<<<<<< HEAD
    def test_otx_multi_gpu_train_self(self, template, tmp_dir_path):
        args1 = copy.deepcopy(args_selfsl)
        args1["--gpus"] = "0,1"
        otx_train_testing(template, tmp_dir_path, otx_dir, args1)
=======
    def test_otx_train_semisl(self, template, tmp_dir_path):
        tmp_dir_path = tmp_dir_path / "segmentation/test_semisl"
        otx_train_testing(template, tmp_dir_path, otx_dir, args_semisl)

    @e2e_pytest_component
    @pytest.mark.parametrize("template", templates, ids=templates_ids)
    def test_otx_train_selfsl(self, template, tmp_dir_path):
        tmp_dir_path = tmp_dir_path / "segmentation/test_selfsl"
        otx_train_testing(template, tmp_dir_path, otx_dir, args_selfsl)
>>>>>>> af3c3b15
<|MERGE_RESOLUTION|>--- conflicted
+++ resolved
@@ -93,10 +93,6 @@
 class TestSegmentationCLI:
     @e2e_pytest_component
     @pytest.mark.parametrize("template", templates, ids=templates_ids)
-<<<<<<< HEAD
-    def test_otx_multi_gpu_train_semi(self, template, tmp_dir_path):
-        args1 = copy.deepcopy(args_semisl)
-=======
     def test_otx_train_supcon(self, template, tmp_dir_path):
         args1 = copy.deepcopy(args)
         args1["train_params"].extend(["--learning_parameters.enable_supcon", "True"])
@@ -171,18 +167,11 @@
     def test_otx_multi_gpu_train(self, template, tmp_dir_path):
         tmp_dir_path = tmp_dir_path / "segmentation/test_multi_gpu"
         args1 = copy.deepcopy(args)
->>>>>>> af3c3b15
         args1["--gpus"] = "0,1"
         otx_train_testing(template, tmp_dir_path, otx_dir, args1)
 
     @e2e_pytest_component
     @pytest.mark.parametrize("template", templates, ids=templates_ids)
-<<<<<<< HEAD
-    def test_otx_multi_gpu_train_self(self, template, tmp_dir_path):
-        args1 = copy.deepcopy(args_selfsl)
-        args1["--gpus"] = "0,1"
-        otx_train_testing(template, tmp_dir_path, otx_dir, args1)
-=======
     def test_otx_train_semisl(self, template, tmp_dir_path):
         tmp_dir_path = tmp_dir_path / "segmentation/test_semisl"
         otx_train_testing(template, tmp_dir_path, otx_dir, args_semisl)
@@ -191,5 +180,4 @@
     @pytest.mark.parametrize("template", templates, ids=templates_ids)
     def test_otx_train_selfsl(self, template, tmp_dir_path):
         tmp_dir_path = tmp_dir_path / "segmentation/test_selfsl"
-        otx_train_testing(template, tmp_dir_path, otx_dir, args_selfsl)
->>>>>>> af3c3b15
+        otx_train_testing(template, tmp_dir_path, otx_dir, args_selfsl)