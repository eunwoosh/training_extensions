--- conflicted
+++ resolved
@@ -104,10 +104,6 @@
 class TestMultiClassClassificationCLI:
     @e2e_pytest_component
     @pytest.mark.parametrize("template", default_templates, ids=default_templates_ids)
-<<<<<<< HEAD
-    def test_otx_multi_gpu_train_semi(self, template, tmp_dir_path):
-        args1 = copy.deepcopy(args_semisl)
-=======
     def test_otx_train_supcon(self, template, tmp_dir_path):
         tmp_dir_path = tmp_dir_path / "multi_class_cls/test_supcon"
         args1 = copy.deepcopy(args)
@@ -195,18 +191,11 @@
     def test_otx_multi_gpu_train(self, template, tmp_dir_path):
         tmp_dir_path = tmp_dir_path / "multi_class_cls/test_multi_gpu"
         args1 = copy.deepcopy(args)
->>>>>>> af3c3b15
         args1["--gpus"] = "0,1"
         otx_train_testing(template, tmp_dir_path, otx_dir, args1)
 
     @e2e_pytest_component
     @pytest.mark.parametrize("template", default_templates, ids=default_templates_ids)
-<<<<<<< HEAD
-    def test_otx_multi_gpu_train_self(self, template, tmp_dir_path):
-        args1 = copy.deepcopy(args_selfsl)
-        args1["--gpus"] = "0,1"
-        otx_train_testing(template, tmp_dir_path, otx_dir, args1)
-=======
     def test_otx_train_semisl(self, template, tmp_dir_path):
         tmp_dir_path = tmp_dir_path / "multi_class_cls/test_semisl"
         args_semisl = copy.deepcopy(args)
@@ -367,5 +356,4 @@
         if template.entrypoints.nncf is None:
             pytest.skip("nncf entrypoint is none")
 
-        nncf_optimize_testing(template, tmp_dir_path, otx_dir, args_h)
->>>>>>> af3c3b15
+        nncf_optimize_testing(template, tmp_dir_path, otx_dir, args_h)