# Copyright (C) 2024 Intel Corporation
# SPDX-License-Identifier: Apache-2.0

from __future__ import annotations

from pathlib import Path

import pytest
from openvino.model_api.tilers import Tiler
from otx.algo.classification.efficientnet import EfficientNetForMulticlassCls
from otx.core.config.hpo import HpoConfig
from otx.core.data.module import OTXDataModule
from otx.core.model.base import OTXModel
from otx.core.types.task import OTXTaskType
from otx.engine import Engine
from otx.engine.utils.auto_configurator import DEFAULT_CONFIG_PER_TASK, OVMODEL_PER_TASK


@pytest.mark.parametrize("task", pytest.TASK_LIST)
def test_engine_from_config(
    task: OTXTaskType,
    tmp_path: Path,
    fxt_accelerator: str,
    fxt_target_dataset_per_task: dict,
) -> None:
    """Test the Engine.from_config functionality.

    Args:
        task (OTXTaskType): The task type.
        tmp_path (Path): The temporary path for storing training data.
        fxt_accelerator (str): The accelerator used for training.
        fxt_target_dataset_per_task (dict): A dictionary mapping tasks to target datasets.
    """
    if task not in DEFAULT_CONFIG_PER_TASK:
        pytest.skip("Only the Task has Default config is tested to reduce unnecessary resources.")
    if task.lower() in ("action_classification"):
        pytest.xfail(reason="xFail until this root cause is resolved on the Datumaro side.")
    if task.lower() in ("h_label_cls"):
        pytest.skip(
            reason="H-labels require num_multiclass_head, num_multilabel_classes, which skip until we have the ability to automate this.",
        )

    tmp_path_train = tmp_path / task
    engine = Engine.from_config(
        config_path=DEFAULT_CONFIG_PER_TASK[task],
        data_root=fxt_target_dataset_per_task[task.value.lower()],
        work_dir=tmp_path_train,
        device=fxt_accelerator,
    )
    if task.lower() == "zero_shot_visual_prompting":
        engine.model.infer_reference_info_root = Path()
        # update litmodule.hparams to reflect changed hparams
        engine.model.hparams.update({"infer_reference_info_root": str(engine.model.infer_reference_info_root)})

    # Check OTXModel & OTXDataModule
    assert isinstance(engine.model, OTXModel)
    assert isinstance(engine.datamodule, OTXDataModule)

    max_epochs = 2 if task.lower() != "zero_shot_visual_prompting" else 1
    train_metric = engine.train(max_epochs=max_epochs)
    if task.lower() != "zero_shot_visual_prompting":
        assert len(train_metric) > 0

    test_metric = engine.test()
    assert len(test_metric) > 0

    predict_result = engine.predict()
    assert len(predict_result) > 0

    # A Task that doesn't have Export implemented yet.
    # [TODO]: Enable should progress for all Tasks.
    if task in [
        OTXTaskType.ACTION_CLASSIFICATION,
        OTXTaskType.ACTION_DETECTION,
        OTXTaskType.H_LABEL_CLS,
        OTXTaskType.ROTATED_DETECTION,
        OTXTaskType.ANOMALY_CLASSIFICATION,
        OTXTaskType.ANOMALY_DETECTION,
        OTXTaskType.ANOMALY_SEGMENTATION,
    ]:
        return

    # Export IR Model
    exported_model_path: Path | dict[str, Path] = engine.export()
    if isinstance(exported_model_path, Path):
        assert exported_model_path.exists()
    elif isinstance(exported_model_path, dict):
        for key, value in exported_model_path.items():
            assert value.exists(), f"{value} for {key} doesn't exist."
    else:
        AssertionError(f"Exported model path is not a Path or a dictionary of Paths: {exported_model_path}")

    # Test with IR Model
    if task in OVMODEL_PER_TASK:
        if task.lower() in ["visual_prompting", "zero_shot_visual_prompting"]:
            if task.lower() == "zero_shot_visual_prompting":
                engine.model = engine._auto_configurator.get_ov_model(
                    model_name=str(exported_model_path["decoder"]),
                    label_info=engine.datamodule.label_info,
                )
                engine.model.infer_reference_info_root = Path()
                # update litmodule.hparams to reflect changed hparams
                engine.model.hparams.update({"infer_reference_info_root": str(engine.model.infer_reference_info_root)})
            test_metric_from_ov_model = engine.test(checkpoint=exported_model_path["decoder"], accelerator="cpu")
        else:
            test_metric_from_ov_model = engine.test(checkpoint=exported_model_path, accelerator="cpu")
        assert len(test_metric_from_ov_model) > 0

    # List of models with explain supported.
    if task not in [
        OTXTaskType.MULTI_CLASS_CLS,
        OTXTaskType.MULTI_LABEL_CLS,
        # Restore these models after fixing undetermined CI failures for ATSS and Mask RCNN
        # OTXTaskType.DETECTION,
        # OTXTaskType.ROTATED_DETECTION,
        # OTXTaskType.INSTANCE_SEGMENTATION,
    ]:
        return

    # Predict Torch model with explain
    predictions = engine.predict(explain=True)
    assert len(predictions[0].saliency_map) > 0

    # Export IR model with explain
    exported_model_with_explain = engine.export(explain=True)
    assert exported_model_with_explain.exists()

    # Infer IR Model with explain: predict
    predictions = engine.predict(explain=True, checkpoint=exported_model_with_explain, accelerator="cpu")
    assert len(predictions) > 0
    sal_maps_from_prediction = predictions[0].saliency_map
    assert len(sal_maps_from_prediction) > 0

    # Infer IR Model with explain: explain
    explain_results = engine.explain(checkpoint=exported_model_with_explain, accelerator="cpu")
    assert len(explain_results[0].saliency_map) > 0
    sal_maps_from_explain = explain_results[0].saliency_map
    assert (sal_maps_from_prediction[0][0] == sal_maps_from_explain[0][0]).all()


@pytest.mark.parametrize("recipe", pytest.TILE_RECIPE_LIST)
def test_engine_from_tile_recipe(
    recipe: str,
    tmp_path: Path,
    fxt_accelerator: str,
    fxt_target_dataset_per_task: dict,
):
    task = OTXTaskType.DETECTION if "detection" in recipe else OTXTaskType.INSTANCE_SEGMENTATION

    engine = Engine.from_config(
        config_path=recipe,
        data_root=fxt_target_dataset_per_task[task.value.lower()],
        work_dir=tmp_path / task,
        device=fxt_accelerator,
    )
    engine.train(max_epochs=1)
    exported_model_path = engine.export()
    assert exported_model_path.exists()
    metric = engine.test(exported_model_path, accelerator="cpu")
    assert len(metric) > 0

    # Check OVModel & OVTiler is set correctly
    ov_model = engine._auto_configurator.get_ov_model(
        model_name=exported_model_path,
        label_info=engine.datamodule.label_info,
    )
    assert isinstance(ov_model.model, Tiler), "Model should be an instance of Tiler"
    assert engine.datamodule.config.tile_config.tile_size[0] == ov_model.model.tile_size
    assert engine.datamodule.config.tile_config.overlap == ov_model.model.tiles_overlap


METRIC_NAME = {
    OTXTaskType.MULTI_CLASS_CLS: "val/accuracy",
}


@pytest.mark.parametrize("task", pytest.TASK_LIST)
def test_otx_hpo(
    task: OTXTaskType,
    tmp_path: Path,
    fxt_target_dataset_per_task: dict,
) -> None:
    if task not in METRIC_NAME:
        reason = f"test_otx_hpo for {task} isn't prepared yet."
        pytest.xfail(reason=reason)

<<<<<<< HEAD
    model = EfficientNetB0ForMulticlassCls(label_info=2)
    hpo_config = HpoConfig(
        search_space={
            "model.scheduler.factor": {
                "type": "uniform",
                "min": 0.05,
                "max": 0.15,
                "step": 0.01,
            },
        },
        metric_name=METRIC_NAME[task],
        expected_time_ratio=2,
        num_workers=1,
    )
=======
    model = EfficientNetForMulticlassCls(label_info=2)
    hpo_config = HpoConfig(metric_name=METRIC_NAME[task], expected_time_ratio=2, num_workers=1)
>>>>>>> fffa2eb1
    work_dir = str(tmp_path)
    engine = Engine(
        data_root=fxt_target_dataset_per_task[task.lower()],
        task=task,
        work_dir=work_dir,
        model=model,
    )
    engine.train(max_epochs=1, run_hpo=True, hpo_config=hpo_config)<|MERGE_RESOLUTION|>--- conflicted
+++ resolved
@@ -184,8 +184,7 @@
         reason = f"test_otx_hpo for {task} isn't prepared yet."
         pytest.xfail(reason=reason)
 
-<<<<<<< HEAD
-    model = EfficientNetB0ForMulticlassCls(label_info=2)
+    model = EfficientNetForMulticlassCls(label_info=2)
     hpo_config = HpoConfig(
         search_space={
             "model.scheduler.factor": {
@@ -199,10 +198,6 @@
         expected_time_ratio=2,
         num_workers=1,
     )
-=======
-    model = EfficientNetForMulticlassCls(label_info=2)
-    hpo_config = HpoConfig(metric_name=METRIC_NAME[task], expected_time_ratio=2, num_workers=1)
->>>>>>> fffa2eb1
     work_dir = str(tmp_path)
     engine = Engine(
         data_root=fxt_target_dataset_per_task[task.lower()],
