--- conflicted
+++ resolved
@@ -17,12 +17,8 @@
 import copy
 import io
 import os
-<<<<<<< HEAD
+import warnings
 from typing import Dict, Iterable, Optional, Tuple
-=======
-import warnings
-from typing import Iterable, Optional, Tuple
->>>>>>> 7859cccc
 
 import numpy as np
 import torch
