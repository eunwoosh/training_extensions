--- conflicted
+++ resolved
@@ -3,11 +3,8 @@
 _base_ = ["../../base/deployments/base_instance_segmentation_dynamic.py"]
 
 ir_config = dict(
-<<<<<<< HEAD
-    output_names=["boxes", "labels", "masks", "feature_vector", "saliency_map", "tile_prob"],
-=======
+    # output_names=["boxes", "labels", "masks", "feature_vector", "saliency_map", "tile_prob"],
     output_names=["boxes", "labels", "masks"],
->>>>>>> a7245b69
 )
 
 backend_config = dict(
