"""Inference Task of OTX Classification."""

# Copyright (C) 2022 Intel Corporation
# SPDX-License-Identifier: Apache-2.0
#

import os
from typing import Optional

import numpy as np
from mmcv.utils import ConfigDict
from mpa import MPAConstants
from mpa.stage import Stage
from mpa.utils.config_utils import MPAConfig
from mpa.utils.logger import get_logger

from otx.algorithms.classification.configs import ClassificationConfig
from otx.algorithms.classification.utils import (
    get_multihead_class_info as get_hierarchical_info,
)
from otx.algorithms.common.adapters.mmcv.utils import get_meta_keys
from otx.algorithms.common.configs import TrainType
from otx.algorithms.common.tasks import BaseTask
from otx.api.entities.datasets import DatasetEntity
from otx.api.entities.inference_parameters import (
    InferenceParameters,
    default_progress_callback,
)
from otx.api.entities.label import Domain
from otx.api.entities.model import (  # ModelStatus
    ModelEntity,
    ModelFormat,
    ModelOptimizationType,
    ModelPrecision,
)
from otx.api.entities.result_media import ResultMediaEntity
from otx.api.entities.resultset import ResultSetEntity
from otx.api.entities.scored_label import ScoredLabel
from otx.api.entities.task_environment import TaskEnvironment
from otx.api.entities.tensor import TensorEntity
from otx.api.serialization.label_mapper import label_schema_to_bytes
from otx.api.usecases.evaluation.metrics_helper import MetricsHelper
from otx.api.usecases.tasks.interfaces.evaluate_interface import IEvaluationTask
from otx.api.usecases.tasks.interfaces.explain_interface import IExplainTask
from otx.api.usecases.tasks.interfaces.export_interface import ExportType, IExportTask
from otx.api.usecases.tasks.interfaces.inference_interface import IInferenceTask
from otx.api.usecases.tasks.interfaces.unload_interface import IUnload
from otx.api.utils.labels_utils import get_empty_label
from otx.api.utils.vis_utils import get_actmap

# pylint: disable=invalid-name

logger = get_logger()

TASK_CONFIG = ClassificationConfig


class ClassificationInferenceTask(
    BaseTask, IInferenceTask, IExportTask, IEvaluationTask, IExplainTask, IUnload
):  # pylint: disable=too-many-instance-attributes
    """Inference Task Implementation of OTX Classification."""

    def __init__(self, task_environment: TaskEnvironment):
        self._should_stop = False
        super().__init__(TASK_CONFIG, task_environment)

        self._task_environment = task_environment
        if len(task_environment.get_labels(False)) == 1:
            self._labels = task_environment.get_labels(include_empty=True)
        else:
            self._labels = task_environment.get_labels(include_empty=False)
        self._empty_label = get_empty_label(task_environment.label_schema)
        self._multilabel = False
        self._hierarchical = False

        self._multilabel = len(task_environment.label_schema.get_groups(False)) > 1 and len(
            task_environment.label_schema.get_groups(False)
        ) == len(
            task_environment.get_labels(include_empty=False)
        )  # noqa:E127

        self._hierarchical_info = None
        if not self._multilabel and len(task_environment.label_schema.get_groups(False)) > 1:
            self._hierarchical = True
            self._hierarchical_info = get_hierarchical_info(task_environment.label_schema)

    def infer(
        self,
        dataset: DatasetEntity,
        inference_parameters: Optional[InferenceParameters] = None,
    ) -> DatasetEntity:
        """Main infer function of OTX Classification."""

        logger.info("called infer()")
        stage_module = "ClsInferrer"
        self._data_cfg = self._init_test_data_cfg(dataset)
        dataset = dataset.with_empty_annotations()

        dump_features = True
        dump_saliency_map = not inference_parameters.is_evaluation if inference_parameters else True
        results = self._run_task(
            stage_module,
            mode="train",
            dataset=dataset,
            dump_features=dump_features,
            dump_saliency_map=dump_saliency_map,
        )
        logger.debug(f"result of run_task {stage_module} module = {results}")
        predictions = results["outputs"]
        prediction_results = zip(
            predictions["eval_predictions"],
            predictions["feature_vectors"],
            predictions["saliency_maps"],
        )

        update_progress_callback = default_progress_callback
        if inference_parameters is not None:
            update_progress_callback = inference_parameters.update_progress  # type: ignore

        self._add_predictions_to_dataset(prediction_results, dataset, update_progress_callback)
        return dataset

    def explain(
        self,
        dataset: DatasetEntity,
        explain_parameters: Optional[InferenceParameters] = None,
    ) -> DatasetEntity:
        """Main explain function of OTX Classification Task."""
        logger.info("called explain()")
        stage_module = "ClsExplainer"
        self._data_cfg = self._init_test_data_cfg(dataset)
        dataset = dataset.with_empty_annotations()

        results = self._run_task(
            stage_module,
            mode="train",
            dataset=dataset,
            explainer=explain_parameters.explainer if explain_parameters else None,
        )
        logger.debug(f"result of run_task {stage_module} module = {results}")
        saliency_maps = results["outputs"]["saliency_maps"]
        update_progress_callback = default_progress_callback
        if explain_parameters is not None:
            update_progress_callback = explain_parameters.update_progress  # type: ignore

        self._add_saliency_maps_to_dataset(saliency_maps, dataset, update_progress_callback)
        return dataset

    def evaluate(
        self,
        output_resultset: ResultSetEntity,
        evaluation_metric: Optional[str] = None,
    ):
        """Evaluate function of OTX Classification Task."""

        logger.info("called evaluate()")
        metric = MetricsHelper.compute_accuracy(output_resultset)
        logger.info(f"Accuracy after evaluation: {metric.accuracy.value}")
        output_resultset.performance = metric.get_performance()
        logger.info("Evaluation completed")

    def unload(self):
        """Unload function of OTX Classification Task."""

        logger.info("called unload()")
        self.finalize()

    def export(self, export_type: ExportType, output_model: ModelEntity):
        """Export function of OTX Classification Task."""

        logger.info("Exporting the model")
        if export_type != ExportType.OPENVINO:
            raise RuntimeError(f"not supported export type {export_type}")
        output_model.model_format = ModelFormat.OPENVINO
        output_model.optimization_type = ModelOptimizationType.MO

        stage_module = "ClsExporter"
        results = self._run_task(stage_module, mode="train", precision="FP32", export=True)
        logger.debug(f"results of run_task = {results}")
        results = results.get("outputs")
        logger.debug(f"results of run_task = {results}")
        if results is None:
            logger.error("Error while exporting model. Result is NoneType.")
        else:
            bin_file = results.get("bin")
            xml_file = results.get("xml")
            if xml_file is None or bin_file is None:
                raise RuntimeError("invalid status of exporting. bin and xml should not be None")
            with open(bin_file, "rb") as f:
                output_model.set_data("openvino.bin", f.read())
            with open(xml_file, "rb") as f:
                output_model.set_data("openvino.xml", f.read())
        output_model.precision = [ModelPrecision.FP32]
        output_model.set_data(
            "label_schema.json",
            label_schema_to_bytes(self._task_environment.label_schema),
        )
        logger.info("Exporting completed")

    # pylint: disable=too-many-branches, too-many-locals
    def _add_predictions_to_dataset(self, prediction_results, dataset, update_progress_callback):
        """Loop over dataset again to assign predictions.Convert from MMClassification format to OTX format."""

        dataset_size = len(dataset)
        for i, (dataset_item, prediction_items) in enumerate(zip(dataset, prediction_results)):
            item_labels = []
            pos_thr = 0.5
            prediction_item, feature_vector, saliency_map = prediction_items
            if any(np.isnan(prediction_item)):
                logger.info("Nan in prediction_item.")

            if self._multilabel:
                if max(prediction_item) < pos_thr:
                    logger.info("Confidence is smaller than pos_thr, empty_label will be appended to item_labels.")
                    item_labels.append(ScoredLabel(self._empty_label, probability=1.0))
                else:
                    for cls_idx, pred_item in enumerate(prediction_item):
                        if pred_item > pos_thr:
                            cls_label = ScoredLabel(self.labels[cls_idx], probability=float(pred_item))
                            item_labels.append(cls_label)

            elif self._hierarchical:
                for head_idx in range(self._hierarchical_info["num_multiclass_heads"]):
                    logits_begin, logits_end = self._hierarchical_info["head_idx_to_logits_range"][head_idx]
                    head_logits = prediction_item[logits_begin:logits_end]
                    head_pred = np.argmax(head_logits)  # Assume logits already passed softmax
                    label_str = self._hierarchical_info["all_groups"][head_idx][head_pred]
                    otx_label = next(x for x in self._labels if x.name == label_str)
                    item_labels.append(ScoredLabel(label=otx_label, probability=float(head_logits[head_pred])))

                if self._hierarchical_info["num_multilabel_classes"]:
                    logits_begin, logits_end = (
                        self._hierarchical_info["num_single_label_classes"],
                        -1,
                    )
                    head_logits = prediction_item[logits_begin:logits_end]
                    for logit_idx, logit in enumerate(head_logits):
                        if logit > pos_thr:  # Assume logits already passed sigmoid
                            label_str_idx = self._hierarchical_info["num_multiclass_heads"] + logit_idx
                            label_str = self._hierarchical_info["all_groups"][label_str_idx][0]
                            otx_label = next(x for x in self._labels if x.name == label_str)
                            item_labels.append(ScoredLabel(label=otx_label, probability=float(logit)))
                item_labels = self._task_environment.label_schema.resolve_labels_probabilistic(item_labels)
                if not item_labels:
                    logger.info("item_labels is empty.")
                    item_labels.append(ScoredLabel(self._empty_label, probability=1.0))

            else:
                label_idx = prediction_item.argmax()
                cls_label = ScoredLabel(
                    self._labels[label_idx],
                    probability=float(prediction_item[label_idx]),
                )
                item_labels.append(cls_label)

            dataset_item.append_labels(item_labels)

            if feature_vector is not None:
                active_score = TensorEntity(name="representation_vector", numpy=feature_vector.reshape(-1))
                dataset_item.append_metadata_item(active_score, model=self._task_environment.model)

            if saliency_map is not None:
<<<<<<< HEAD
=======
                actmap = get_actmap(saliency_map, (dataset_item.width, dataset_item.height))
>>>>>>> beff0ab0
                saliency_map_media = ResultMediaEntity(
                    name="Saliency Map",
                    type="saliency_map",
                    annotation_scene=dataset_item.annotation_scene,
                    numpy=actmap,
                    roi=dataset_item.roi,
                )
                dataset_item.append_metadata_item(saliency_map_media, model=self._task_environment.model)

            update_progress_callback(int(i / dataset_size * 100))

    def _add_saliency_maps_to_dataset(self, saliency_maps, dataset, update_progress_callback):
        """Loop over dataset again and assign saliency maps."""
        dataset_size = len(dataset)
        for i, (dataset_item, saliency_map) in enumerate(zip(dataset, saliency_maps)):
            actmap = get_actmap(saliency_map, (dataset_item.width, dataset_item.height))
            saliency_map_media = ResultMediaEntity(
                name="Saliency Map",
                type="saliency_map",
                annotation_scene=dataset_item.annotation_scene,
                numpy=actmap,
                roi=dataset_item.roi,
            )
            dataset_item.append_metadata_item(saliency_map_media, model=self._task_environment.model)
            update_progress_callback(int(i / dataset_size * 100))

    def _init_recipe_hparam(self) -> dict:
        warmup_iters = int(self._hyperparams.learning_parameters.learning_rate_warmup_iters)
        if self._multilabel:
            # hack to use 1cycle policy
            lr_config = ConfigDict(max_lr=self._hyperparams.learning_parameters.learning_rate, warmup=None)
        else:
            lr_config = (
                ConfigDict(warmup_iters=warmup_iters) if warmup_iters > 0 else ConfigDict(warmup_iters=0, warmup=None)
            )

        if self._hyperparams.learning_parameters.enable_early_stopping:
            early_stop = ConfigDict(
                start=int(self._hyperparams.learning_parameters.early_stop_start),
                patience=int(self._hyperparams.learning_parameters.early_stop_patience),
                iteration_patience=int(self._hyperparams.learning_parameters.early_stop_iteration_patience),
            )
        else:
            early_stop = False

        return ConfigDict(
            optimizer=ConfigDict(lr=self._hyperparams.learning_parameters.learning_rate),
            lr_config=lr_config,
            early_stop=early_stop,
            data=ConfigDict(
                samples_per_gpu=int(self._hyperparams.learning_parameters.batch_size),
                workers_per_gpu=int(self._hyperparams.learning_parameters.num_workers),
            ),
            runner=ConfigDict(max_epochs=int(self._hyperparams.learning_parameters.num_iters)),
        )

    def _init_recipe(self):
        logger.info("called _init_recipe()")

        if self._multilabel:
            recipe_root = os.path.join(MPAConstants.RECIPES_PATH, "stages/classification/multilabel")
        else:
            recipe_root = os.path.join(MPAConstants.RECIPES_PATH, "stages/classification")

        train_type = self._hyperparams.algo_backend.train_type
        logger.info(f"train type = {train_type}")

        if train_type not in (TrainType.SEMISUPERVISED, TrainType.INCREMENTAL):
            raise NotImplementedError(f"Train type {train_type} is not implemented yet.")
        if train_type == TrainType.SEMISUPERVISED:
            if not self._multilabel and not self._hierarchical:
                if self._data_cfg.get("data", None) and self._data_cfg.data.get("unlabeled", None):
                    recipe = os.path.join(recipe_root, "semisl.yaml")
                else:
                    logger.warning("Cannot find unlabeled data.. convert to INCREMENTAL.")
                    train_type = TrainType.INCREMENTAL
            else:
                raise NotImplementedError(
                    f"Train type {train_type} for multilabel and hierarchical is not implemented yet."
                )

        if train_type == TrainType.INCREMENTAL:
            recipe = os.path.join(recipe_root, "incremental.yaml")

        logger.info(f"train type = {train_type} - loading {recipe}")

        self._recipe_cfg = MPAConfig.fromfile(recipe)

        # FIXME[Soobee] : if train type is not in cfg, it raises an error in default INCREMENTAL mode.
        # During semi-implementation, this line should be fixed to -> self._recipe_cfg.train_type = train_type
        self._recipe_cfg.train_type = train_type.name
        self._patch_datasets(self._recipe_cfg)  # for OTX compatibility
        self._patch_evaluation(self._recipe_cfg)  # for OTX compatibility
        logger.info(f"initialized recipe = {recipe}")

    # TODO: make cfg_path loaded from custom model cfg file corresponding to train_type
    # model.py contains heads/classifier only for INCREMENTAL setting
    # error log : ValueError: Unexpected type of 'data_loader' parameter
    def _init_model_cfg(self):
        base_dir = os.path.abspath(os.path.dirname(self.template_file_path))
        if self._multilabel:
            cfg_path = os.path.join(base_dir, "model_multilabel.py")
        elif self._hierarchical:
            cfg_path = os.path.join(base_dir, "model_hierarchical.py")
        else:
            cfg_path = os.path.join(base_dir, "model.py")
        cfg = MPAConfig.fromfile(cfg_path)

        cfg.model.multilabel = self._multilabel
        cfg.model.hierarchical = self._hierarchical
        if self._hierarchical:
            cfg.model.head.hierarchical_info = self._hierarchical_info
        return cfg

    def _init_test_data_cfg(self, dataset: DatasetEntity):
        data_cfg = ConfigDict(
            data=ConfigDict(
                train=ConfigDict(
                    otx_dataset=dataset,
                    labels=self._labels,
                ),
                test=ConfigDict(
                    otx_dataset=dataset,
                    labels=self._labels,
                ),
            )
        )
        return data_cfg

    def _patch_datasets(self, config: MPAConfig, domain=Domain.CLASSIFICATION):
        def patch_color_conversion(pipeline):
            # Default data format for OTX is RGB, while mmdet uses BGR, so negate the color conversion flag.
            for pipeline_step in pipeline:
                if pipeline_step.type == "Normalize":
                    to_rgb = False
                    if "to_rgb" in pipeline_step:
                        to_rgb = pipeline_step.to_rgb
                    to_rgb = not bool(to_rgb)
                    pipeline_step.to_rgb = to_rgb
                elif pipeline_step.type == "MultiScaleFlipAug":
                    patch_color_conversion(pipeline_step.transforms)

        assert "data" in config
        for subset in ("train", "val", "test", "unlabeled"):
            cfg = config.data.get(subset, None)
            if not cfg:
                continue
            if cfg.type == "RepeatDataset":
                cfg = cfg.dataset

            else:
                if self._multilabel:
                    cfg.type = "MPAMultilabelClsDataset"
                elif self._hierarchical:
                    cfg.type = "MPAHierarchicalClsDataset"
                    cfg.hierarchical_info = self._hierarchical_info
                    if subset == "train":
                        cfg.drop_last = True  # For stable hierarchical information indexing
                else:
                    cfg.type = "MPAClsDataset"

            # In train dataset, when sample size is smaller than batch size
            if subset == "train" and self._data_cfg:
                train_data_cfg = Stage.get_train_data_cfg(self._data_cfg)
                if len(train_data_cfg.get("otx_dataset", [])) < self._recipe_cfg.data.get("samples_per_gpu", 2):
                    cfg.drop_last = False

            cfg.domain = domain
            cfg.otx_dataset = None
            cfg.labels = None
            cfg.empty_label = self._empty_label
            for pipeline_step in cfg.pipeline:
                if subset == "train" and pipeline_step.type == "Collect":
                    pipeline_step = get_meta_keys(pipeline_step)
            patch_color_conversion(cfg.pipeline)

    def _patch_evaluation(self, config: MPAConfig):
        cfg = config.evaluation
        if self._multilabel:
            cfg.metric = ["accuracy-mlc", "mAP", "CP", "OP", "CR", "OR", "CF1", "OF1"]
            config.early_stop_metric = "mAP"
        elif self._hierarchical:
            cfg.metric = ["MHAcc", "avgClsAcc", "mAP"]
            config.early_stop_metric = "MHAcc"
        else:
            cfg.metric = ["accuracy", "class_accuracy"]
            config.early_stop_metric = "accuracy"<|MERGE_RESOLUTION|>--- conflicted
+++ resolved
@@ -260,10 +260,7 @@
                 dataset_item.append_metadata_item(active_score, model=self._task_environment.model)
 
             if saliency_map is not None:
-<<<<<<< HEAD
-=======
                 actmap = get_actmap(saliency_map, (dataset_item.width, dataset_item.height))
->>>>>>> beff0ab0
                 saliency_map_media = ResultMediaEntity(
                     name="Saliency Map",
                     type="saliency_map",
