"""Builder Class for training template.

For user's various use cases and convenient CLI,
It is an internal Builder class used in the otx build command
that enables the configuration of the basic workspace of OTX
and supports the replacement of the backbone of the model.
"""
# Copyright (C) 2022 Intel Corporation
#
# Licensed under the Apache License, Version 2.0 (the "License");
# you may not use this file except in compliance with the License.
# You may obtain a copy of the License at
#
# http://www.apache.org/licenses/LICENSE-2.0
#
# Unless required by applicable law or agreed to in writing,
# software distributed under the License is distributed on an "AS IS" BASIS,
# WITHOUT WARRANTIES OR CONDITIONS OF ANY KIND, either express or implied.
# See the License for the specific language governing permissions
# and limitations under the License.

import inspect
import shutil
from pathlib import Path
from typing import Any, Dict, Union

import mmcv
import torch
from mmcv.utils import Registry, build_from_cfg
from torch import nn

from otx.api.entities.model_template import TaskType
from otx.cli.registry import Registry as OTXRegistry
from otx.cli.utils.importing import (
    get_backbone_list,
    get_backbone_registry,
    get_module_args,
)
from otx.mpa.utils.config_utils import MPAConfig

DEFAULT_MODEL_TEMPLATE_ID = {
    "CLASSIFICATION": "Custom_Image_Classification_EfficinetNet-B0",
    "DETECTION": "Custom_Object_Detection_Gen3_ATSS",
    "INSTANCE_SEGMENTATION": "Custom_Counting_Instance_Segmentation_MaskRCNN_ResNet50",
    "SEGMENTATION": "Custom_Semantic_Segmentation_Lite-HRNet-18-mod2_OCR",
}


# pylint: disable=too-many-locals, too-many-statements, too-many-branches


def get_backbone_out_channels(backbone: nn.Module):
    """Get output channels of backbone using fake data."""
    out_channels = []
    input_size = backbone.input_size if hasattr(backbone, "input_size") else 64
    fake_data = torch.rand(2, 3, input_size, input_size)
    outputs = backbone(fake_data)
    for out in outputs:
        out_channels.append(out.shape[1])
    return out_channels


def update_backbone_args(backbone_config: dict, registry: Registry, backend: str):
    """Update Backbone required arguments.

    This function checks the init parameters of the corresponding backbone function (or class)
    and identifies the required arguments.
    Also, it distinguishes the argment needed for the build to add convenience to the user.
    """
    backbone_module = registry.get(backbone_config["type"])
    if not backbone_module:
        raise ValueError(f"{backbone_config['type']} is not supported backbone")
    required_args, default_args = get_module_args(backbone_module)
    for arg_key, default_value in default_args.items():
        if arg_key not in backbone_config:
            backbone_config[arg_key] = default_value

    missing_args = []
    for arg in required_args:
        if arg not in backbone_config:
            missing_args.append(arg)
    if len(missing_args) > 0:
        print(
            f"[otx build] {backbone_config['type']} requires the argument : {missing_args}"
            f"\n[otx build] Please refer to {inspect.getfile(backbone_module)}"
        )
    if "out_indices" in backbone_config:
        backbone_config["use_out_indices"] = True
    else:
        backbone_config["use_out_indices"] = False

    updated_missing_args = []
    backbone_type = backbone_config["type"]
    backbone_list = get_backbone_list(backend)
    if backbone_type not in backbone_list:
        return missing_args
    backbone_data = backbone_list[backbone_type]
    # Patch missing_args
    for arg in missing_args:
        if "options" in backbone_data and arg in backbone_data["options"]:
            backbone_config[arg] = backbone_data["options"][arg][0]
            print(
                f"[otx build] '{arg}' can choose between: {backbone_data['options'][arg]}"
                f"\n[otx build] '{arg}' default value: {backbone_config[arg]}"
            )
        else:
            backbone_config[arg] = "!!!!!!!!!!!INPUT_HERE!!!!!!!!!!!"
            updated_missing_args.append(arg)
    return updated_missing_args


def update_channels(model_config: MPAConfig, out_channels: Any):
    """Update in_channel of head or neck."""
    if hasattr(model_config.model, "neck"):
        if model_config.model.neck.type == "GlobalAveragePooling":
            model_config.model.neck.pop("in_channels", None)
        else:
            print(f"\tUpdate model.neck.in_channels: {out_channels}")
            model_config.model.neck.in_channels = out_channels

    elif hasattr(model_config.model, "decode_head"):
        head_in_index = model_config.model.decode_head.get("in_index", None)
        if head_in_index and len(out_channels) != len(head_in_index):
            updated_in_index = list(range(len(out_channels)))
            print(f"\tUpdate model.decode_head.in_index: {updated_in_index}")
            model_config.model.decode_head.in_index = updated_in_index
        print(f"\tUpdate model.decode_head.in_channels: {out_channels}")
        model_config.model.decode_head.in_channels = out_channels

    elif hasattr(model_config.model, "head"):
        print(f"\tUpdate model.head.in_channels: {out_channels}")
        model_config.model.head.in_channels = out_channels
    else:
        raise NotImplementedError("This architecture currently does not support public backbone.")


class Builder:
    """Class that implements a model templates registry."""

    def build_task_config(
        self,
        task_type: str,
        model_type: str = None,
        train_type: str = "incremental",
        workspace_path: Union[Path, str] = None,
        otx_root: Union[Path, str] = ".",
    ):
        """Create OTX workspace with Template configs from task type.

        This function provides a user-friendly OTX workspace and provides more intuitive
        and create customizable templates to help users use all the features of OTX.
        task_type: The type of task want to get (str)
        model_type: Specifies the template of a model (str)
        workspace_path: This is the folder path of the workspace want to create (Union[Path, str])
        """

        # Create OTX-workspace
        if workspace_path is None:
            workspace_path = f"./otx-workspace-{task_type}"
            if model_type:
                workspace_path += f"-{model_type}"
<<<<<<< HEAD
        os.makedirs(workspace_path, exist_ok=True)
=======
        workspace_path = workspace_path if isinstance(workspace_path, Path) else Path(workspace_path)
        workspace_path.mkdir(exist_ok=False)
>>>>>>> 46756bfa

        # Load & Save Model Template
        otx_registry = OTXRegistry(str(otx_root)).filter(task_type=task_type)
        if model_type:
            template_lst = [temp for temp in otx_registry.templates if temp.name.lower() == model_type.lower()]
            if len(template_lst) == 0:
                raise ValueError(
                    f"[otx build] {model_type} is not a type supported by OTX {task_type}."
                    f"\n[otx build] Please refer to 'otx find --template --task_type {task_type}'"
                )
            template = template_lst[0]
        else:
            template = otx_registry.get(DEFAULT_MODEL_TEMPLATE_ID[task_type.upper()])
        template_dir = Path(template.model_template_path).parent

        # Copy task base configuration file
        task_configuration_path = template_dir / template.hyper_parameters.base_path
        shutil.copyfile(task_configuration_path, str(workspace_path / "configuration.yaml"))
        # Load Model Template
        template_config = MPAConfig.fromfile(template.model_template_path)
        template_config.hyper_parameters.base_path = "./configuration.yaml"

        # Configuration of Train Type value
        train_type_rel_path = ""
        if train_type != "incremental":
            train_type_rel_path = train_type
        model_dir = template_dir.absolute() / train_type_rel_path
        if not model_dir.exists():
            raise ValueError(f"[otx build] {train_type} is not a type supported by OTX {task_type}")
        train_type_dir = workspace_path / train_type_rel_path
        train_type_dir.mkdir(exist_ok=True)

        # Update Hparams
        if (model_dir / "hparam.yaml").exists():
            template_config.merge_from_dict(MPAConfig.fromfile(str(model_dir / "hparam.yaml")))

        # Load & Save Model config
        model_config = MPAConfig.fromfile(str(model_dir / "model.py"))
        model_config.dump(str(train_type_dir / "model.py"))

        # Copy Data pipeline config
        if (model_dir / "data_pipeline.py").exists():
            data_pipeline_config = MPAConfig.fromfile(str(model_dir / "data_pipeline.py"))
            data_pipeline_config.dump(str(train_type_dir / "data_pipeline.py"))
        template_config.dump(str(workspace_path / "template.yaml"))

        # Create Data.yaml
<<<<<<< HEAD
        if not os.path.exists(os.path.join(workspace_path, "data.yaml")):
            data_subset_format = {"ann-files": None, "data-roots": None}
            data_config = {"data": {subset: data_subset_format.copy() for subset in ("train", "val", "test")}}
            data_config["data"]["unlabeled"] = {"file-list": None, "data-roots": None}
            mmcv.dump(data_config, os.path.join(workspace_path, "data.yaml"))
=======
        data_subset_format = {"ann-files": None, "data-roots": None}
        data_config = {"data": {subset: data_subset_format.copy() for subset in ("train", "val", "test")}}
        data_config["data"]["unlabeled"] = {"file-list": None, "data-roots": None}
        mmcv.dump(data_config, str(workspace_path / "data.yaml"))
>>>>>>> 46756bfa

        # Copy compression_config.json
        if (model_dir / "compression_config.json").exists():
            shutil.copyfile(
                str(model_dir / "compression_config.json"),
                str(train_type_dir / "compression_config.json"),
            )

<<<<<<< HEAD
        print(f"[*] Load Model Template ID: {template.model_template_id}")
        print(f"[*] Load Model Name: {template.name}")
        print("\n[*] Note! If you want to change configurations, please edit the below file")
        print(f"{os.path.join(workspace_path)}\n")
=======
        print(f"[otx build] Create OTX workspace: {str(workspace_path.absolute())}")
        print(f"\tTask Type: {template.task_type}")
        print(f"\tLoad Model Template ID: {template.model_template_id}")
        print(f"\tLoad Model Name: {template.name}")
        print(f"\tYou need to edit that file: {str(workspace_path.absolute() / 'data.yaml')}")
>>>>>>> 46756bfa

    def build_backbone_config(self, backbone_type: str, output_path: Union[Path, str]):
        """Build Backbone configs from backbone type.

        This is a function that makes the configuration
        of the usable backbone found by the user through otx find.
        backbone_type: The type of backbone want to get - {backend.backbone_type} (str)
        output_path: new backbone configuration file output path (Union[Path, str])
        """
        print(f"[otx build] Backbone Config: {backbone_type}")
        output_path = output_path if isinstance(output_path, Path) else Path(output_path)

        backend, backbone_class = Registry.split_scope_key(backbone_type)
        backbone_config: Dict[str, Any] = dict(type=backbone_type)
        if backbone_class == "MMOVBackbone":
            backend = f"omz.{backend}"
            backbone_config["verify_shape"] = False
        backbone_registry, _ = get_backbone_registry(backend)
        missing_args = update_backbone_args(backbone_config, backbone_registry, backend)
        if str(output_path).endswith((".yml", ".yaml", ".json")):
            mmcv.dump({"backbone": backbone_config}, str(output_path.absolute()))
            print(f"[otx build] Save backbone configuration: {str(output_path.absolute())}")
        else:
            raise ValueError("The backbone config support file format is as follows: (.yml, .yaml, .json)")
        return missing_args

    def merge_backbone(
        self,
        model_config_path: Union[Path, str],
        backbone_config_path: Union[Path, str],
        output_path: Union[Path, str] = None,
    ):
        """Build model & update backbone configs.

        This is a function that updates the existing model to be able to build
        through the backbone configuration file or backbone type.
        model_config_path: model configuration file path (Union[Path, str])
        backbone_config_path: backbone configuration file path (Union[Path, str])
        output_path: new model.py output path (Union[Path, str])
        """
        print(f"[otx build] Update {model_config_path} with {backbone_config_path}")
        model_config_path = model_config_path if isinstance(model_config_path, Path) else Path(model_config_path)
        backbone_config_path = (
            backbone_config_path if isinstance(backbone_config_path, Path) else Path(backbone_config_path)
        )

        # Get Model config from model config file
        if model_config_path.exists():
            model_config = MPAConfig.fromfile(str(model_config_path))
            print(f"\tTarget Model: {model_config.model.type}")
        else:
            raise ValueError(f"[otx build] The model is not properly defined or not found: {model_config_path}")

        # Get Backbone config from config file
        if backbone_config_path.exists():
            backbone_config = mmcv.load(str(backbone_config_path))
        else:
            raise ValueError(f"[otx build] The backbone is not found: {str(backbone_config_path)}")

        if "backbone" in backbone_config:
            backbone_config = backbone_config["backbone"]
        backbone_pretrained = backbone_config.pop("pretrained", None)

        # Get Backbone configuration
        backend, backbone_class = Registry.split_scope_key(backbone_config["type"])
        backend = f"omz.{backend}" if backbone_class == "MMOVBackbone" else backend
        print(f"\tTarget Backbone: {backbone_config['type']}")
        otx_registry, custom_imports = get_backbone_registry(backend)

        # Update out_indices of backbone
        if backbone_config["use_out_indices"]:
            model_in_indices = []
            if "backbone" in model_config.model:
                model_in_indices = model_config.model.backbone.get("out_indices", [])
            backbone_out_indices = backbone_config.get("out_indices", None)
            if not backbone_out_indices and model_in_indices:
                # Check out_indices vs num_stage
                backbone_config["out_indices"] = model_in_indices
        backbone_config.pop("use_out_indices", None)
        print(f"\tBackbone config: {backbone_config}")

        # Build Backbone
        backbone = build_from_cfg(backbone_config, otx_registry, None)
        if model_config.model.get("task", None) == str(TaskType.CLASSIFICATION).lower():
            # Update model layer's in/out configuration in ClsStage.configure_model
            out_channels = -1
            if hasattr(model_config.model, "head"):
                model_config.model.head.in_channels = -1
        else:
            # Need to update in/out channel configuration here
            out_channels = get_backbone_out_channels(backbone)
        update_channels(model_config, out_channels)

        # Update Model Configuration
        model_config.model.backbone = backbone_config
        model_config.load_from = None
        if backbone_pretrained:
            model_config.model.pretrained = backbone_pretrained
        elif backend in ("torchvision"):
            model_config.model.pretrained = True
        else:
            model_config.model.pretrained = None
        if custom_imports:
            model_config["custom_imports"] = dict(imports=custom_imports, allow_failed_imports=False)

        # Dump or create model config file
        if output_path is None:
            output_path = model_config_path
        model_config.dump(str(output_path))
        print(f"[otx build] Save model configuration: {str(output_path)}")<|MERGE_RESOLUTION|>--- conflicted
+++ resolved
@@ -159,12 +159,8 @@
             workspace_path = f"./otx-workspace-{task_type}"
             if model_type:
                 workspace_path += f"-{model_type}"
-<<<<<<< HEAD
-        os.makedirs(workspace_path, exist_ok=True)
-=======
         workspace_path = workspace_path if isinstance(workspace_path, Path) else Path(workspace_path)
         workspace_path.mkdir(exist_ok=False)
->>>>>>> 46756bfa
 
         # Load & Save Model Template
         otx_registry = OTXRegistry(str(otx_root)).filter(task_type=task_type)
@@ -212,18 +208,11 @@
         template_config.dump(str(workspace_path / "template.yaml"))
 
         # Create Data.yaml
-<<<<<<< HEAD
-        if not os.path.exists(os.path.join(workspace_path, "data.yaml")):
+        if not ((workspace_path / "data.yaml").exists()):
             data_subset_format = {"ann-files": None, "data-roots": None}
             data_config = {"data": {subset: data_subset_format.copy() for subset in ("train", "val", "test")}}
             data_config["data"]["unlabeled"] = {"file-list": None, "data-roots": None}
-            mmcv.dump(data_config, os.path.join(workspace_path, "data.yaml"))
-=======
-        data_subset_format = {"ann-files": None, "data-roots": None}
-        data_config = {"data": {subset: data_subset_format.copy() for subset in ("train", "val", "test")}}
-        data_config["data"]["unlabeled"] = {"file-list": None, "data-roots": None}
-        mmcv.dump(data_config, str(workspace_path / "data.yaml"))
->>>>>>> 46756bfa
+            mmcv.dump(data_config, (workspace_path / "data.yaml"))
 
         # Copy compression_config.json
         if (model_dir / "compression_config.json").exists():
@@ -232,18 +221,11 @@
                 str(train_type_dir / "compression_config.json"),
             )
 
-<<<<<<< HEAD
         print(f"[*] Load Model Template ID: {template.model_template_id}")
         print(f"[*] Load Model Name: {template.name}")
-        print("\n[*] Note! If you want to change configurations, please edit the below file")
-        print(f"{os.path.join(workspace_path)}\n")
-=======
-        print(f"[otx build] Create OTX workspace: {str(workspace_path.absolute())}")
-        print(f"\tTask Type: {template.task_type}")
-        print(f"\tLoad Model Template ID: {template.model_template_id}")
-        print(f"\tLoad Model Name: {template.name}")
-        print(f"\tYou need to edit that file: {str(workspace_path.absolute() / 'data.yaml')}")
->>>>>>> 46756bfa
+        print("\n[*] Note! If you want to change configurations,")
+        print("please edit the files under the located below folder\n")
+        print(f"{workspace_path}\n")
 
     def build_backbone_config(self, backbone_type: str, output_path: Union[Path, str]):
         """Build Backbone configs from backbone type.
