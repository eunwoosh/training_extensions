# Copyright (C) 2021 Intel Corporation
#
# Licensed under the Apache License, Version 2.0 (the "License");
# you may not use this file except in compliance with the License.
# You may obtain a copy of the License at
#
# http://www.apache.org/licenses/LICENSE-2.0
#
# Unless required by applicable law or agreed to in writing,
# software distributed under the License is distributed on an "AS IS" BASIS,
# WITHOUT WARRANTIES OR CONDITIONS OF ANY KIND, either express or implied.
# See the License for the specific language governing permissions
# and limitations under the License.

import json
import os
import shutil
from subprocess import run  # nosec

import cv2
import numpy as np
import pytest

from otx.api.utils.vis_utils import get_actmap
from otx.cli.tools.build import SUPPORTED_TASKS as build_supported_tasks
from otx.cli.tools.find import SUPPORTED_BACKBONE_BACKENDS as find_supported_backends
from otx.cli.tools.find import SUPPORTED_TASKS as find_supported_tasks


def get_template_rel_dir(template):
    return os.path.dirname(os.path.relpath(template.model_template_path))


def get_template_dir(template, root) -> str:

    # Get the template directory of the algorithm.
    # The location of the template files are as follows:
    # ~/training_extensions/otx/algorithms/<algorithm>/**/template.yaml
    # To get the ``algorithm``, index of the "algorithms" can be
    # searched, where ``algorithm`` comes next.
    template_path_parts = template.model_template_path.split(os.sep)
    idx = template_path_parts.index("algorithms")
    algorithm = template_path_parts[idx + 1]

    algo_backend_dir = f"otx/algorithms/{algorithm}"
    work_dir = os.path.join(root, f"otx/algorithms/{algorithm}")
    template_dir = os.path.dirname(os.path.relpath(template.model_template_path, start=algo_backend_dir))
    template_work_dir = os.path.join(work_dir, template_dir)

    os.makedirs(template_work_dir, exist_ok=True)
    return template_work_dir


def otx_train_testing(template, root, otx_dir, args):
    template_work_dir = get_template_dir(template, root)
    command_line = [
        "otx",
        "train",
        template.model_template_path
    ]
<<<<<<< HEAD
    if "--unlabeled-data-roots" in args:
        command_line.extend(["--unlabeled-data-roots", f'{os.path.join(otx_dir, args["--unlabeled-data-roots"])}'])
    if "--unlabeled-file-list" in args:
        command_line.extend(["--unlabeled-file-list"], f'{os.path.join(otx_dir, args["--unlabeled-file-list"])}')
=======

    for arg in ["--train-ann_file", "--train-data-roots", "--val-ann-file", "--val-data-roots"]:
        arg_value = args.get(arg, None)
        if arg_value:
            command_line.extend([arg, os.path.join(otx_dir, arg_value)])
    command_line.extend(["--save-model-to", f"{template_work_dir}/trained_{template.model_template_id}"])
>>>>>>> f1d90161
    if "--load-weights" in args:
        command_line.extend(["--load-weights", f'{os.path.join(otx_dir, args["--load-weights"])}'])
    command_line.extend(args["train_params"])
    assert run(command_line).returncode == 0
    assert os.path.exists(f"{template_work_dir}/trained_{template.model_template_id}/weights.pth")
    assert os.path.exists(f"{template_work_dir}/trained_{template.model_template_id}/label_schema.json")


def otx_hpo_testing(template, root, otx_dir, args):
    template_work_dir = get_template_dir(template, root)
    if os.path.exists(f"{template_work_dir}/hpo"):
        shutil.rmtree(f"{template_work_dir}/hpo")
    command_line = [
        "otx",
        "train",
        template.model_template_path,
        "--train-ann-file",
        f'{os.path.join(otx_dir, args["--train-ann-file"])}',
        "--train-data-roots",
        f'{os.path.join(otx_dir, args["--train-data-roots"])}',
        "--val-ann-file",
        f'{os.path.join(otx_dir, args["--val-ann-file"])}',
        "--val-data-roots",
        f'{os.path.join(otx_dir, args["--val-data-roots"])}',
        "--save-model-to",
        f"{template_work_dir}/hpo_trained_{template.model_template_id}",
        "--enable-hpo",
        "--hpo-time-ratio",
        "1",
    ]
    command_line.extend(args["train_params"])
    assert run(command_line).returncode == 0
    assert os.path.exists(f"{template_work_dir}/hpo/hpopt_status.json")
    with open(f"{template_work_dir}/hpo/hpopt_status.json", "r") as f:
        assert json.load(f).get("best_config_id", None) is not None
    assert os.path.exists(f"{template_work_dir}/hpo_trained_{template.model_template_id}/weights.pth")
    assert os.path.exists(f"{template_work_dir}/hpo_trained_{template.model_template_id}/label_schema.json")


def otx_export_testing(template, root):
    template_work_dir = get_template_dir(template, root)
    command_line = [
        "otx",
        "export",
        template.model_template_path,
        "--load-weights",
        f"{template_work_dir}/trained_{template.model_template_id}/weights.pth",
        "--save-model-to",
        f"{template_work_dir}/exported_{template.model_template_id}",
    ]
    assert run(command_line).returncode == 0
    assert os.path.exists(f"{template_work_dir}/exported_{template.model_template_id}/openvino.xml")
    assert os.path.exists(f"{template_work_dir}/exported_{template.model_template_id}/openvino.bin")
    assert os.path.exists(f"{template_work_dir}/exported_{template.model_template_id}/label_schema.json")


def otx_eval_testing(template, root, otx_dir, args):
    template_work_dir = get_template_dir(template, root)
    command_line = [
        "otx",
        "eval",
        template.model_template_path,
        "--test-ann-file",
        f'{os.path.join(otx_dir, args["--test-ann-files"])}',
        "--test-data-roots",
        f'{os.path.join(otx_dir, args["--test-data-roots"])}',
        "--load-weights",
        f"{template_work_dir}/trained_{template.model_template_id}/weights.pth",
        "--save-performance",
        f"{template_work_dir}/trained_{template.model_template_id}/performance.json",
    ]
    assert run(command_line).returncode == 0
    assert os.path.exists(f"{template_work_dir}/trained_{template.model_template_id}/performance.json")


def otx_eval_openvino_testing(template, root, otx_dir, args, threshold):
    template_work_dir = get_template_dir(template, root)
    command_line = [
        "otx",
        "eval",
        template.model_template_path,
        "--test-ann-file",
        f'{os.path.join(otx_dir, args["--test-ann-files"])}',
        "--test-data-roots",
        f'{os.path.join(otx_dir, args["--test-data-roots"])}',
        "--load-weights",
        f"{template_work_dir}/exported_{template.model_template_id}/openvino.xml",
        "--save-performance",
        f"{template_work_dir}/exported_{template.model_template_id}/performance.json",
    ]
    assert run(command_line).returncode == 0
    assert os.path.exists(f"{template_work_dir}/exported_{template.model_template_id}/performance.json")
    with open(f"{template_work_dir}/trained_{template.model_template_id}/performance.json") as read_file:
        trained_performance = json.load(read_file)
    with open(f"{template_work_dir}/exported_{template.model_template_id}/performance.json") as read_file:
        exported_performance = json.load(read_file)

    for k in trained_performance.keys():
        assert (
            exported_performance[k] >= trained_performance[k]
            or abs(trained_performance[k] - exported_performance[k]) / (trained_performance[k] + 1e-10) <= threshold
        ), f"{trained_performance[k]=}, {exported_performance[k]=}"


def otx_demo_testing(template, root, otx_dir, args):
    template_work_dir = get_template_dir(template, root)
    command_line = [
        "otx",
        "demo",
        template.model_template_path,
        "--load-weights",
        f"{template_work_dir}/trained_{template.model_template_id}/weights.pth",
        "--input",
        os.path.join(otx_dir, args["--input"]),
        "--delay",
        "-1",
    ]
    assert run(command_line).returncode == 0


def otx_demo_openvino_testing(template, root, otx_dir, args):
    template_work_dir = get_template_dir(template, root)
    command_line = [
        "otx",
        "demo",
        template.model_template_path,
        "--load-weights",
        f"{template_work_dir}/exported_{template.model_template_id}/openvino.xml",
        "--input",
        os.path.join(otx_dir, args["--input"]),
        "--delay",
        "-1",
    ]
    assert run(command_line).returncode == 0


def otx_deploy_openvino_testing(template, root, otx_dir, args):
    template_work_dir = get_template_dir(template, root)
    deployment_dir = f"{template_work_dir}/deployed_{template.model_template_id}"
    command_line = [
        "otx",
        "deploy",
        template.model_template_path,
        "--load-weights",
        f"{template_work_dir}/exported_{template.model_template_id}/openvino.xml",
        "--save-model-to",
        deployment_dir,
    ]
    assert run(command_line).returncode == 0
    assert run(["unzip", "-o", "openvino.zip"], cwd=deployment_dir).returncode == 0
    # TODO: Need to check Requirements.txt & new environment is working
    # assert (
    #     run(
    #         ["python3", "-m", "venv", "venv"],
    #         cwd=os.path.join(deployment_dir, "python"),
    #     ).returncode
    #     == 0
    # )
    # assert (
    #     run(
    #         ["python3", "-m", "pip", "install", "wheel"],
    #         cwd=os.path.join(deployment_dir, "python"),
    #     ).returncode
    #     == 0
    # )
    # assert (
    #     run(
    #         ["python3", "-m", "pip", "install", "pip", "--upgrade"],
    #         cwd=os.path.join(deployment_dir, "python"),
    #     ).returncode
    #     == 0
    # )
    # assert (
    #     run(
    #         ["python3", "-m", "pip", "install", "torch>=1.8.1, <=1.9.1"],
    #         cwd=os.path.join(deployment_dir, "python"),
    #     ).returncode
    #     == 0
    # )
    # assert (
    #     run(
    #         [
    #             "python3",
    #             "-m",
    #             "pip",
    #             "install",
    #             "-r",
    #             os.path.join(deployment_dir, "python", "requirements.txt"),
    #         ],
    #         cwd=os.path.join(deployment_dir, "python"),
    #     ).returncode
    #     == 0
    # )
    assert (
        run(
            [
                "python3",
                "demo.py",
                "-m",
                "../model",
                "-i",
                os.path.join(otx_dir, args["--input"]),
                "--no_show",
            ],
            cwd=os.path.join(deployment_dir, "python"),
        ).returncode
        == 0
    )


def otx_eval_deployment_testing(template, root, otx_dir, args, threshold):
    template_work_dir = get_template_dir(template, root)
    command_line = [
        "otx",
        "eval",
        template.model_template_path,
        "--test-ann-file",
        f'{os.path.join(otx_dir, args["--test-ann-files"])}',
        "--test-data-roots",
        f'{os.path.join(otx_dir, args["--test-data-roots"])}',
        "--load-weights",
        f"{template_work_dir}/deployed_{template.model_template_id}/openvino.zip",
        "--save-performance",
        f"{template_work_dir}/deployed_{template.model_template_id}/performance.json",
    ]
    assert run(command_line).returncode == 0
    assert os.path.exists(f"{template_work_dir}/deployed_{template.model_template_id}/performance.json")
    with open(f"{template_work_dir}/exported_{template.model_template_id}/performance.json") as read_file:
        exported_performance = json.load(read_file)
    with open(f"{template_work_dir}/deployed_{template.model_template_id}/performance.json") as read_file:
        deployed_performance = json.load(read_file)

    for k in exported_performance.keys():
        assert (
            deployed_performance[k] >= exported_performance[k]
            or abs(exported_performance[k] - deployed_performance[k]) / (exported_performance[k] + 1e-10) <= threshold
        ), f"{exported_performance[k]=}, {deployed_performance[k]=}"


def otx_demo_deployment_testing(template, root, otx_dir, args):
    template_work_dir = get_template_dir(template, root)
    command_line = [
        "otx",
        "demo",
        template.model_template_path,
        "--load-weights",
        f"{template_work_dir}/deployed_{template.model_template_id}/openvino.zip",
        "--input",
        os.path.join(otx_dir, args["--input"]),
        "--delay",
        "-1",
    ]
    assert run(command_line).returncode == 0


def pot_optimize_testing(template, root, otx_dir, args):
    template_work_dir = get_template_dir(template, root)
    command_line = [
        "otx",
        "optimize",
        template.model_template_path,
        "--train-ann-file",
        f'{os.path.join(otx_dir, args["--train-ann-file"])}',
        "--train-data-roots",
        f'{os.path.join(otx_dir, args["--train-data-roots"])}',
        "--val-ann-file",
        f'{os.path.join(otx_dir, args["--val-ann-file"])}',
        "--val-data-roots",
        f'{os.path.join(otx_dir, args["--val-data-roots"])}',
        "--load-weights",
        f"{template_work_dir}/exported_{template.model_template_id}/openvino.xml",
        "--save-model-to",
        f"{template_work_dir}/pot_{template.model_template_id}",
    ]
    assert run(command_line).returncode == 0
    assert os.path.exists(f"{template_work_dir}/pot_{template.model_template_id}/openvino.xml")
    assert os.path.exists(f"{template_work_dir}/pot_{template.model_template_id}/openvino.bin")
    assert os.path.exists(f"{template_work_dir}/pot_{template.model_template_id}/label_schema.json")


def pot_eval_testing(template, root, otx_dir, args):
    template_work_dir = get_template_dir(template, root)
    command_line = [
        "otx",
        "eval",
        template.model_template_path,
        "--test-ann-file",
        f'{os.path.join(otx_dir, args["--test-ann-files"])}',
        "--test-data-roots",
        f'{os.path.join(otx_dir, args["--test-data-roots"])}',
        "--load-weights",
        f"{template_work_dir}/pot_{template.model_template_id}/openvino.xml",
        "--save-performance",
        f"{template_work_dir}/pot_{template.model_template_id}/performance.json",
    ]
    assert run(command_line).returncode == 0
    assert os.path.exists(f"{template_work_dir}/pot_{template.model_template_id}/performance.json")


def nncf_optimize_testing(template, root, otx_dir, args):
    template_work_dir = get_template_dir(template, root)
    command_line = [
        "otx",
        "optimize",
        template.model_template_path,
        "--train-ann-file",
        f'{os.path.join(otx_dir, args["--train-ann-file"])}',
        "--train-data-roots",
        f'{os.path.join(otx_dir, args["--train-data-roots"])}',
        "--val-ann-file",
        f'{os.path.join(otx_dir, args["--val-ann-file"])}',
        "--val-data-roots",
        f'{os.path.join(otx_dir, args["--val-data-roots"])}',
        "--load-weights",
        f"{template_work_dir}/trained_{template.model_template_id}/weights.pth",
        "--save-model-to",
        f"{template_work_dir}/nncf_{template.model_template_id}",
        "--save-performance",
        f"{template_work_dir}/nncf_{template.model_template_id}/train_performance.json",
    ]
    command_line.extend(args["train_params"])
    assert run(command_line).returncode == 0
    assert os.path.exists(f"{template_work_dir}/nncf_{template.model_template_id}/weights.pth")
    assert os.path.exists(f"{template_work_dir}/nncf_{template.model_template_id}/label_schema.json")


def nncf_export_testing(template, root):
    template_work_dir = get_template_dir(template, root)
    command_line = [
        "otx",
        "export",
        template.model_template_path,
        "--load-weights",
        f"{template_work_dir}/nncf_{template.model_template_id}/weights.pth",
        "--save-model-to",
        f"{template_work_dir}/exported_nncf_{template.model_template_id}",
    ]
    assert run(command_line).returncode == 0
    assert os.path.exists(f"{template_work_dir}/exported_nncf_{template.model_template_id}/openvino.xml")
    assert os.path.exists(f"{template_work_dir}/exported_nncf_{template.model_template_id}/openvino.bin")
    assert os.path.exists(f"{template_work_dir}/exported_nncf_{template.model_template_id}/label_schema.json")
    original_bin_size = os.path.getsize(f"{template_work_dir}/exported_{template.model_template_id}/openvino.bin")
    compressed_bin_size = os.path.getsize(
        f"{template_work_dir}/exported_nncf_{template.model_template_id}/openvino.bin"
    )
    assert compressed_bin_size < original_bin_size, f"{compressed_bin_size=}, {original_bin_size=}"


def nncf_eval_testing(template, root, otx_dir, args, threshold):
    template_work_dir = get_template_dir(template, root)
    command_line = [
        "otx",
        "eval",
        template.model_template_path,
        "--test-ann-file",
        f'{os.path.join(otx_dir, args["--test-ann-files"])}',
        "--test-data-roots",
        f'{os.path.join(otx_dir, args["--test-data-roots"])}',
        "--load-weights",
        f"{template_work_dir}/nncf_{template.model_template_id}/weights.pth",
        "--save-performance",
        f"{template_work_dir}/nncf_{template.model_template_id}/performance.json",
    ]
    assert run(command_line).returncode == 0
    assert os.path.exists(f"{template_work_dir}/nncf_{template.model_template_id}/performance.json")
    with open(f"{template_work_dir}/nncf_{template.model_template_id}/train_performance.json") as read_file:
        trained_performance = json.load(read_file)
    with open(f"{template_work_dir}/nncf_{template.model_template_id}/performance.json") as read_file:
        evaluated_performance = json.load(read_file)

    for k in trained_performance.keys():
        assert (
            evaluated_performance[k] >= trained_performance[k]
            or abs(trained_performance[k] - evaluated_performance[k]) / (trained_performance[k] + 1e-10) <= threshold
        ), f"{trained_performance[k]=}, {evaluated_performance[k]=}"


def nncf_eval_openvino_testing(template, root, otx_dir, args):
    template_work_dir = get_template_dir(template, root)
    command_line = [
        "otx",
        "eval",
        template.model_template_path,
        "--test-ann-file",
        f'{os.path.join(otx_dir, args["--test-ann-files"])}',
        "--test-data-roots",
        f'{os.path.join(otx_dir, args["--test-data-roots"])}',
        "--load-weights",
        f"{template_work_dir}/exported_nncf_{template.model_template_id}/openvino.xml",
        "--save-performance",
        f"{template_work_dir}/exported_nncf_{template.model_template_id}/performance.json",
    ]
    assert run(command_line).returncode == 0
    assert os.path.exists(f"{template_work_dir}/exported_nncf_{template.model_template_id}/performance.json")


def xfail_templates(templates, xfail_template_ids_reasons):
    xfailed_templates = []
    for template in templates:
        reasons = [
            reason for template_id, reason in xfail_template_ids_reasons if template_id == template.model_template_id
        ]
        if len(reasons) == 0:
            xfailed_templates.append(template)
        elif len(reasons) == 1:
            xfailed_templates.append(pytest.param(template, marks=pytest.mark.xfail(reason=reasons[0])))
        else:
            raise RuntimeError(
                "More than one reason for template. If you have more than one Jira tickets, list them in one reason."
            )
    return xfailed_templates


def otx_explain_testing(template, root, otx_dir, args):
    template_work_dir = get_template_dir(template, root)
    test_algorithms = ["ActivationMap", "EigenCAM"]
    check_files = ("Slide1_", "Slide2_", "intel_1_")

    train_ann_file = args.get("--train-ann-file", "")
    if "hierarchical" in train_ann_file:
        train_type = "hierarchical"
    elif "multilabel" in train_ann_file:
        train_type = "multilabel"
    else:
        train_type = "default"

    for test_algorithm in test_algorithms:
        save_dir = f"explain_{template.model_template_id}/{test_algorithm}/{train_type}/"
        output_dir = os.path.join(template_work_dir, save_dir)
        compare_dir = os.path.join(f"{otx_dir}/data/explain_samples/", save_dir)
        command_line = [
            "otx",
            "explain",
            template.model_template_path,
            "--load-weights",
            f"{template_work_dir}/trained_{template.model_template_id}/weights.pth",
            "--explain-data-root",
            os.path.join(otx_dir, args["--input"]),
            "--save-explanation-to",
            output_dir,
            "--explain-algorithm",
            test_algorithm,
        ]
        assert run(command_line).returncode == 0
        for fname in os.listdir(output_dir):
            if fname.startswith(check_files) and "saliency" in fname:
                output_image = cv2.imread(os.path.join(output_dir, fname))
                h, w, _ = output_image.shape
                compare_image = cv2.imread(os.path.join(compare_dir, fname), 0)
                compare_image = get_actmap(compare_image, (w, h))
                diff = np.sum((compare_image - output_image) ** 2) == 0
                assert diff == 0, f"saliency map output is not same as the sample one, with {diff}!"


def otx_find_testing():
    # Find all model template
    command_line = ["otx", "find", "--template"]
    assert run(command_line).returncode == 0

    # Find command per tasks
    for task in find_supported_tasks:
        command_line = ["otx", "find", "--template", "--task", task]
        assert run(command_line).returncode == 0

    # Find Backbones per backends
    for backbone_backends in find_supported_backends:
        command_line = [
            "otx",
            "find",
            "--backbone",
            backbone_backends,
        ]
        assert run(command_line).returncode == 0


def otx_build_testing(root, args):
    # Build otx-workspace per tasks check - Default Model Template only
    for task in build_supported_tasks:
        command_line = [
            "otx",
            "build",
            "--task",
            task,
            "--workspace-root",
            os.path.join(root, f"otx-workspace-{task}"),
        ]
        assert run(command_line).returncode == 0

    for task, backbone in args.items():
        task_workspace = os.path.join(root, f"otx-workspace-{task}")
        # Build Backbone.yaml from backbone type
        command_line = [
            "otx",
            "build",
            "--backbone",
            backbone,
            "--workspace-root",
            task_workspace,
            "--save-backbone-to",
            os.path.join(task_workspace, "backbone.yaml"),
        ]
        assert run(command_line).returncode == 0
        assert os.path.exists(os.path.join(task_workspace, "backbone.yaml"))

        # Build model.py from backbone.yaml
        command_line = [
            "otx",
            "build",
            "--model",
            os.path.join(task_workspace, "model.py"),
            "--backbone",
            os.path.join(task_workspace, "backbone.yaml"),
            "--workspace-root",
            task_workspace,
        ]
        assert run(command_line).returncode == 0

        # Build model.py from backbone type
        command_line = [
            "otx",
            "build",
            "--model",
            os.path.join(task_workspace, "model.py"),
            "--backbone",
            backbone,
            "--workspace-root",
            task_workspace,
        ]
        assert run(command_line).returncode == 0<|MERGE_RESOLUTION|>--- conflicted
+++ resolved
@@ -58,19 +58,12 @@
         "train",
         template.model_template_path
     ]
-<<<<<<< HEAD
-    if "--unlabeled-data-roots" in args:
-        command_line.extend(["--unlabeled-data-roots", f'{os.path.join(otx_dir, args["--unlabeled-data-roots"])}'])
-    if "--unlabeled-file-list" in args:
-        command_line.extend(["--unlabeled-file-list"], f'{os.path.join(otx_dir, args["--unlabeled-file-list"])}')
-=======
 
     for arg in ["--train-ann_file", "--train-data-roots", "--val-ann-file", "--val-data-roots"]:
         arg_value = args.get(arg, None)
         if arg_value:
             command_line.extend([arg, os.path.join(otx_dir, arg_value)])
     command_line.extend(["--save-model-to", f"{template_work_dir}/trained_{template.model_template_id}"])
->>>>>>> f1d90161
     if "--load-weights" in args:
         command_line.extend(["--load-weights", f'{os.path.join(otx_dir, args["--load-weights"])}'])
     command_line.extend(args["train_params"])
