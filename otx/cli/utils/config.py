"""Utils for working with Configurable parameters."""

# Copyright (C) 2021 Intel Corporation
#
# Licensed under the Apache License, Version 2.0 (the "License");
# you may not use this file except in compliance with the License.
# You may obtain a copy of the License at
#
# http://www.apache.org/licenses/LICENSE-2.0
#
# Unless required by applicable law or agreed to in writing,
# software distributed under the License is distributed on an "AS IS" BASIS,
# WITHOUT WARRANTIES OR CONDITIONS OF ANY KIND, either express or implied.
# See the License for the specific language governing permissions
# and limitations under the License.

import os

import yaml


def override_parameters(overrides, parameters):
    """Overrides parameters values by overrides."""

    allowed_keys = {"default_value", "value"}
    for k, val in overrides.items():
        if isinstance(val, dict):
            if k in parameters.keys():
                override_parameters(val, parameters[k])
            else:
                raise ValueError(f'The "{k}" is not in original parameters.')
        else:
            if k in allowed_keys:
                parameters[k] = val
            else:
                raise ValueError(f'The "{k}" is not in allowed_keys: {allowed_keys}')


def configure_dataset(args, data_yaml_path=None):
    """Configure dataset args."""

    # Create instances of Task, ConfigurableParameters and Dataset.
<<<<<<< HEAD
    data_config = {"data-root": None, "train": None, "val": None, "test": None}
    data_config["unlabeled"] = {"file-list": None, "data-roots": None}
    if args.data is not None and os.path.exists(args.data):
        with open(args.data, "r", encoding="UTF-8") as stream:
=======
    data_subset_format = {"ann-files": None, "data-roots": None}
    data_config = {"data": {subset: data_subset_format.copy() for subset in ("train", "val", "test")}}
    data_config["data"]["unlabeled"] = {"file-list": None, "data-roots": None}
    if data_yaml_path is not None and os.path.exists(str(data_yaml_path)):
        with open(str(data_yaml_path), "r", encoding="UTF-8") as stream:
>>>>>>> bb48c125
            data_config = yaml.safe_load(stream)
        stream.close()

    # The command's args are overridden and use first
    if "data_root" in args and args.data_root:
        data_config["data-root"] = args.data_root
    if "train_ann_file" in args and args.train_ann_file:
        data_config["train"] = args.train_ann_file
    if "val_ann_file" in args and args.val_ann_file:
        data_config["val"] = args.val_ann_file
    if "test_ann_file" in args and args.test_ann_file:
        data_config["test"] = args.test_ann_file
    if "unlabeled_file_list" in args and args.unlabeled_file_list:
        data_config["unlabeled"]["file-list"] = args.unlabeled_file_list
    if "unlabeled_data_roots" in args and args.unlabeled_data_roots:
        data_config["unlabeled"]["data-roots"] = args.unlabeled_data_roots
    return data_config<|MERGE_RESOLUTION|>--- conflicted
+++ resolved
@@ -40,18 +40,10 @@
     """Configure dataset args."""
 
     # Create instances of Task, ConfigurableParameters and Dataset.
-<<<<<<< HEAD
     data_config = {"data-root": None, "train": None, "val": None, "test": None}
     data_config["unlabeled"] = {"file-list": None, "data-roots": None}
     if args.data is not None and os.path.exists(args.data):
         with open(args.data, "r", encoding="UTF-8") as stream:
-=======
-    data_subset_format = {"ann-files": None, "data-roots": None}
-    data_config = {"data": {subset: data_subset_format.copy() for subset in ("train", "val", "test")}}
-    data_config["data"]["unlabeled"] = {"file-list": None, "data-roots": None}
-    if data_yaml_path is not None and os.path.exists(str(data_yaml_path)):
-        with open(str(data_yaml_path), "r", encoding="UTF-8") as stream:
->>>>>>> bb48c125
             data_config = yaml.safe_load(stream)
         stream.close()
 
