--- conflicted
+++ resolved
@@ -328,11 +328,7 @@
         Returns:
             dict: dataset_config
         """
-<<<<<<< HEAD
         dataset_config = {"task_type": self.task_type, "data_root": self.data_config["data-root"]}
-=======
-        dataset_config = {"task_type": self.task_type, "train_type": self.train_type}
->>>>>>> a7245b69
         for subset in subsets:
             if f"{subset}" in self.data_config:
                 dataset_config.update({f"{subset}_ann_file": self.data_config[f"{subset}"]})
