"""Model training tool."""

# Copyright (C) 2021 Intel Corporation
#
# Licensed under the Apache License, Version 2.0 (the "License");
# you may not use this file except in compliance with the License.
# You may obtain a copy of the License at
#
# http://www.apache.org/licenses/LICENSE-2.0
#
# Unless required by applicable law or agreed to in writing,
# software distributed under the License is distributed on an "AS IS" BASIS,
# WITHOUT WARRANTIES OR CONDITIONS OF ANY KIND, either express or implied.
# See the License for the specific language governing permissions
# and limitations under the License.

# pylint: disable=too-many-locals

from pathlib import Path

from otx.api.entities.inference_parameters import InferenceParameters
from otx.api.entities.model import ModelEntity
from otx.api.entities.model_template import TaskType
from otx.api.entities.resultset import ResultSetEntity
from otx.api.entities.subset import Subset
from otx.api.entities.task_environment import TaskEnvironment
from otx.api.entities.train_parameters import TrainParameters
from otx.api.serialization.label_mapper import label_schema_to_bytes
from otx.api.usecases.adapters.model_adapter import ModelAdapter
from otx.cli.manager import ConfigManager
from otx.cli.utils.hpo import run_hpo
from otx.cli.utils.importing import get_impl_class
from otx.cli.utils.io import read_binary, read_label_schema, save_model_data
from otx.cli.utils.multi_gpu import MultiGPUManager
from otx.cli.utils.parser import (
    add_hyper_parameters_sub_parser,
    get_parser_and_hprams_data,
)
from otx.core.data.adapter import get_dataset_adapter


def get_args():
    """Parses command line arguments."""
    parser, hyper_parameters, params = get_parser_and_hprams_data()

    parser.add_argument(
<<<<<<< HEAD
        "--data-root",
        required=required,
        help="Path to data folder."
    )
    parser.add_argument(
        "--train-ann-file",
        required=required,
        help="Comma-separated paths to training data folders.",
    )
    parser.add_argument(
        "--val-ann-file",
        required=False,
=======
        "--train-data-roots",
        help="Comma-separated paths to training data folders.",
    )
    parser.add_argument(
        "--val-data-roots",
>>>>>>> bb48c125
        help="Comma-separated paths to validation data folders.",
    )
    parser.add_argument(
        "--unlabeled-data-roots",
        help="Comma-separated paths to unlabeled data folders",
    )
    parser.add_argument(
        "--unlabeled-file-list",
        help="Comma-separated paths to unlabeled file list",
    )
    parser.add_argument(
        "--load-weights",
        help="Load model weights from previously saved checkpoint.",
    )
    parser.add_argument(
        "--resume-from",
        help="Resume training from previously saved checkpoint",
    )
    parser.add_argument(
        "--save-model-to",
        help="Location where trained model will be stored.",
    )
    parser.add_argument(
        "--work-dir",
        help="Location where the intermediate output of the training will be stored.",
        default=None,
    )
    parser.add_argument(
        "--enable-hpo",
        action="store_true",
        help="Execute hyper parameters optimization (HPO) before training.",
    )
    parser.add_argument(
        "--hpo-time-ratio",
        default=4,
        type=float,
        help="Expected ratio of total time to run HPO to time taken for full fine-tuning.",
    )
    parser.add_argument(
        "--gpus",
        type=str,
        help="Comma-separated indices of GPU. \
              If there are more than one available GPU, then model is trained with multi GPUs.",
    )
    parser.add_argument(
        "--rdzv-endpoint",
        type=str,
        default="localhost:0",
        help="Rendezvous endpoint for multi-node training.",
    )
    parser.add_argument(
        "--base-rank",
        type=int,
        default=0,
        help="Base rank of the current node workers.",
    )
    parser.add_argument(
        "--world-size",
        type=int,
        default=0,
        help="Total number of workers in a worker group.",
    )

    sub_parser = add_hyper_parameters_sub_parser(parser, hyper_parameters, return_sub_parser=True)
    # TODO: Temporary solution for cases where there is no template input
    if not hyper_parameters and "params" in params:
        params = params[params.index("params") :]
        for param in params:
            if param.startswith("--"):
                sub_parser.add_argument(
                    f"{param}",
                    dest=f"params.{param[2:]}",
                )
    return parser.parse_args()


def main():  # pylint: disable=too-many-branches
    """Main function that is used for model training."""
    args = get_args()

    config_manager = ConfigManager(args, workspace_root=args.work_dir, mode="train")
    # Auto-Configuration for model template
    config_manager.configure_template()

    # Creates a workspace if it doesn't exist.
    # FIXME: Anomaly currently does not support workspace and auto-config.
    is_anomaly_task = "anomaly" in args.template if args.template else False
    if not config_manager.check_workspace() and is_anomaly_task is False:
        config_manager.build_workspace(new_workspace_path=args.work_dir)

    # Auto-Configuration for Dataset configuration
    update_data_yaml = not is_anomaly_task
    config_manager.configure_data_config(update_data_yaml=update_data_yaml)
    dataset_config = config_manager.get_dataset_config(subsets=["train", "val", "unlabeled"])
    dataset_adapter = get_dataset_adapter(**dataset_config)
    dataset, label_schema = dataset_adapter.get_otx_dataset(), dataset_adapter.get_label_schema()

    # Get classes for Task, ConfigurableParameters and Dataset.
    template = config_manager.template
    task_class = get_impl_class(template.entrypoints.base)
<<<<<<< HEAD
    data_config = configure_dataset(args)

    # Datumaro
    dataset_adapter = get_dataset_adapter(
        template.task_type,
        data_root=data_config["data-root"],
        train_ann_file=data_config["train"],
        val_ann_file=data_config["val"],
        test_ann_file=data_config["test"],
        unlabeled_data_roots=data_config["unlabeled_subset"]["data_root"]
        if "unlabeled" in data_config and data_config["unlabeled"]["data-roots"]
        else None,
        is_train_phase=True,
    )
    dataset = dataset_adapter.get_otx_dataset()
    label_schema = dataset_adapter.get_label_schema()
=======

    # Update Hyper Parameter Configs
    hyper_parameters = config_manager.get_hyparams_config()
>>>>>>> bb48c125

    environment = TaskEnvironment(
        model=None,
        hyper_parameters=hyper_parameters,
        label_schema=label_schema,
        model_template=template,
    )

    if args.load_weights or args.resume_from:
        ckpt_path = args.resume_from if args.resume_from else args.load_weights
        model_adapters = {
            "weights.pth": ModelAdapter(read_binary(ckpt_path)),
            "resume": bool(args.resume_from),
        }

        if (Path(ckpt_path).parent / "label_schema.json").exists():
            model_adapters.update(
                {"label_schema.json": ModelAdapter(label_schema_to_bytes(read_label_schema(ckpt_path)))}
            )

        environment.model = ModelEntity(
            train_dataset=dataset,
            configuration=environment.get_model_configuration(),
            model_adapters=model_adapters,
        )

    # FIXME: Need to align output results & Current HPO use save_model_to.parent
    if "save_model_to" not in args or not args.save_model_to:
        args.save_model_to = str(config_manager.workspace_root / "models")
    if args.enable_hpo:
        environment = run_hpo(args, environment, dataset, config_manager.data_config)

    task = task_class(task_environment=environment, output_path=args.work_dir)

    if args.gpus:
        multigpu_manager = MultiGPUManager(main, args.gpus, args.rdzv_endpoint, args.base_rank, args.world_size)
        if template.task_type in (TaskType.ACTION_CLASSIFICATION, TaskType.ACTION_DETECTION):
            print("Multi-GPU training for action tasks isn't supported yet. A single GPU will be used for a training.")
        elif (
            multigpu_manager.is_available()
            and not template.task_type.is_anomaly  # anomaly tasks don't use this way for multi-GPU training
        ):
            multigpu_manager.setup_multi_gpu_train(task.project_path, hyper_parameters if args.enable_hpo else None)

    output_model = ModelEntity(dataset, environment.get_model_configuration())

    task.train(dataset, output_model, train_parameters=TrainParameters())

    save_model_data(output_model, args.save_model_to)
    print(f"[*] Save Model to: {args.save_model_to}")

<<<<<<< HEAD
    if data_config["val"]:
=======
    if config_manager.data_config["val_subset"]["data_root"]:
>>>>>>> bb48c125
        validation_dataset = dataset.get_subset(Subset.VALIDATION)
        predicted_validation_dataset = task.infer(
            validation_dataset.with_empty_annotations(),
            InferenceParameters(is_evaluation=False),
        )

        resultset = ResultSetEntity(
            model=output_model,
            ground_truth_dataset=validation_dataset,
            prediction_dataset=predicted_validation_dataset,
        )
        task.evaluate(resultset)
        assert resultset.performance is not None
        print(resultset.performance)

    task.cleanup()

    if args.gpus:
        multigpu_manager.finalize()

    return dict(retcode=0, template=template.name)


if __name__ == "__main__":
    main()<|MERGE_RESOLUTION|>--- conflicted
+++ resolved
@@ -44,7 +44,6 @@
     parser, hyper_parameters, params = get_parser_and_hprams_data()
 
     parser.add_argument(
-<<<<<<< HEAD
         "--data-root",
         required=required,
         help="Path to data folder."
@@ -57,13 +56,6 @@
     parser.add_argument(
         "--val-ann-file",
         required=False,
-=======
-        "--train-data-roots",
-        help="Comma-separated paths to training data folders.",
-    )
-    parser.add_argument(
-        "--val-data-roots",
->>>>>>> bb48c125
         help="Comma-separated paths to validation data folders.",
     )
     parser.add_argument(
@@ -164,28 +156,9 @@
     # Get classes for Task, ConfigurableParameters and Dataset.
     template = config_manager.template
     task_class = get_impl_class(template.entrypoints.base)
-<<<<<<< HEAD
-    data_config = configure_dataset(args)
-
-    # Datumaro
-    dataset_adapter = get_dataset_adapter(
-        template.task_type,
-        data_root=data_config["data-root"],
-        train_ann_file=data_config["train"],
-        val_ann_file=data_config["val"],
-        test_ann_file=data_config["test"],
-        unlabeled_data_roots=data_config["unlabeled_subset"]["data_root"]
-        if "unlabeled" in data_config and data_config["unlabeled"]["data-roots"]
-        else None,
-        is_train_phase=True,
-    )
-    dataset = dataset_adapter.get_otx_dataset()
-    label_schema = dataset_adapter.get_label_schema()
-=======
 
     # Update Hyper Parameter Configs
     hyper_parameters = config_manager.get_hyparams_config()
->>>>>>> bb48c125
 
     environment = TaskEnvironment(
         model=None,
@@ -237,11 +210,7 @@
     save_model_data(output_model, args.save_model_to)
     print(f"[*] Save Model to: {args.save_model_to}")
 
-<<<<<<< HEAD
-    if data_config["val"]:
-=======
     if config_manager.data_config["val_subset"]["data_root"]:
->>>>>>> bb48c125
         validation_dataset = dataset.get_subset(Subset.VALIDATION)
         predicted_validation_dataset = task.infer(
             validation_dataset.with_empty_annotations(),
