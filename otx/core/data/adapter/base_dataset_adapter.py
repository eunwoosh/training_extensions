--- conflicted
+++ resolved
@@ -107,7 +107,6 @@
             if train_ann_file is None and test_ann_file is None:
                 raise ValueError("At least 1 data_root is needed to train/test.")
 
-<<<<<<< HEAD
         # Find self.data_type and task_type
         data_type_candidates = self._detect_dataset_format(path=data_root)
         self.data_type = self._select_data_type(data_type_candidates)
@@ -118,19 +117,9 @@
             dataset[Subset.TRAINING] = datumaro_dataset.get_subset("train")
             dataset[Subset.VALIDATION] = datumaro_dataset.get_subset("val")
             dataset[Subset.TESTING] = datumaro_dataset.get_subset("test")
-=======
-        # Construct dataset for training, validation, testing, unlabeled
-        if train_data_roots is not None:
-            # Find self.data_type and task_type
-            self.data_type_candidates = self._detect_dataset_format(path=train_data_roots)
-            self.data_type = self._select_data_type(self.data_type_candidates)
-
-            train_dataset = DatumaroDataset.import_from(train_data_roots, format=self.data_type)
->>>>>>> a7245b69
 
         if train_ann_file:
             # Prepare subsets by using Datumaro dataset
-<<<<<<< HEAD
             dataset[Subset.TRAINING] = DatumaroDataset.import_from(
                 train_ann_file, format=self.data_type, subset="train")
 
@@ -145,27 +134,6 @@
         if test_ann_file:
             dataset[Subset.TESTING] = DatumaroDataset.import_from(
                 test_ann_file, format=self.data_type, subset="test")
-=======
-            dataset[Subset.TRAINING] = self._get_subset_data("train", train_dataset)
-            self.is_train_phase = True
-
-            # If validation is manually defined --> set the validation data according to user's input
-            if val_data_roots:
-                val_data_candidates = self._detect_dataset_format(path=val_data_roots)
-                val_data_type = self._select_data_type(val_data_candidates)
-                val_dataset = DatumaroDataset.import_from(val_data_roots, format=val_data_type)
-                dataset[Subset.VALIDATION] = self._get_subset_data("val", val_dataset)
-            else:
-                if "val" in train_dataset.subsets():
-                    dataset[Subset.VALIDATION] = self._get_subset_data("val", train_dataset)
-
-        if test_data_roots is not None and train_data_roots is None:
-            self.data_type_candidates = self._detect_dataset_format(path=test_data_roots)
-            self.data_type = self._select_data_type(self.data_type_candidates)
-            test_dataset = DatumaroDataset.import_from(test_data_roots, format=self.data_type)
-            dataset[Subset.TESTING] = self._get_subset_data("test", test_dataset)
-            self.is_train_phase = False
->>>>>>> a7245b69
 
         if unlabeled_data_roots is not None:
             dataset[Subset.UNLABELED] = DatumaroDataset.import_from(unlabeled_data_roots, format="image_dir")
